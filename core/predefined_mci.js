/* jslint node: true */
'use strict';

//  ENiGMA½
const Config = require('./config.js').get;
const Log = require('./logger.js').log;
const { getMessageAreaByTag, getMessageConferenceByTag } = require('./message_area.js');
const clientConnections = require('./client_connections.js');
const StatLog = require('./stat_log.js');
const FileBaseFilters = require('./file_base_filter.js');
const { formatByteSize } = require('./string_util.js');
const ANSI = require('./ansi_term.js');
const UserProps = require('./user_property.js');
const SysProps = require('./system_property.js');
const SysLogKeys = require('./system_log.js');

//  deps
<<<<<<< HEAD
const packageJson           = require('../package.json');
const os                    = require('os');
const _                     = require('lodash');
const moment                = require('moment');
const async                 = require('async');
=======
const packageJson = require('../package.json');
const os = require('os');
const _ = require('lodash');
const moment = require('moment');
>>>>>>> 7c01946d

exports.getPredefinedMCIValue = getPredefinedMCIValue;
exports.init = init;

function init(cb) {
    async.series(
        [
            (callback) => {
                return setNextRandomRumor(callback);
            },
            (callback) => {
                //  by fetching a memory or load we'll force a refresh now
                StatLog.getSystemStat(SysProps.SystemMemoryStats);
                return callback(null);
            }
        ],
        err => {
            return cb(err);
        }
    );
}

//  :TODO: move this to stat_log.js like system memory is handled
function setNextRandomRumor(cb) {
    StatLog.getSystemLogEntries(
        SysLogKeys.UserAddedRumorz,
        StatLog.Order.Random,
        1,
        (err, entry) => {
            if (entry) {
                entry = entry[0];
            }
            const randRumor = entry && entry.log_value ? entry.log_value : '';
            StatLog.setNonPersistentSystemStat(SysProps.NextRandomRumor, randRumor);
            if (cb) {
                return cb(null);
            }
        }
    );
}

function getUserRatio(client, propA, propB) {
    const a = StatLog.getUserStatNum(client.user, propA);
    const b = StatLog.getUserStatNum(client.user, propB);
    const ratio = ~~((a / b) * 100);
    return `${ratio}%`;
}

function userStatAsString(client, statName, defaultValue) {
    return (StatLog.getUserStat(client.user, statName) || defaultValue).toLocaleString();
}

function toNumberWithCommas(x) {
    return x.toString().replace(/\B(?=(\d{3})+(?!\d))/g, ',');
}

function userStatAsCountString(client, statName, defaultValue) {
    const value = StatLog.getUserStatNum(client.user, statName) || defaultValue;
    return toNumberWithCommas(value);
}

const PREDEFINED_MCI_GENERATORS = {
    //
    //  Board
    //
    BN: function boardName() {
        return Config().general.boardName;
    },

    //  ENiGMA
    VL: function versionLabel() {
        return 'ENiGMA½ v' + packageJson.version;
    },
    VN: function version() {
        return packageJson.version;
    },

    //  +op info
<<<<<<< HEAD
    SN  : function opUserName() { return StatLog.getSystemStat(SysProps.SysOpUsername); },
    SR  : function opRealName() { return StatLog.getSystemStat(SysProps.SysOpRealName); },
    SL  : function opLocation() { return StatLog.getSystemStat(SysProps.SysOpLocation); },
    SA  : function opAffils() { return StatLog.getSystemStat(SysProps.SysOpAffiliations); },
    SS  : function opSex() { return StatLog.getSystemStat(SysProps.SysOpSex); },
    SE  : function opEmail() { return StatLog.getSystemStat(SysProps.SysOpEmailAddress); },
=======
    SN: function opUserName() {
        return StatLog.getSystemStat(SysProps.SysOpUsername);
    },
    SR: function opRealName() {
        return StatLog.getSystemStat(SysProps.SysOpRealName);
    },
    SL: function opLocation() {
        return StatLog.getSystemStat(SysProps.SysOpLocation);
    },
    SA: function opAffils() {
        return StatLog.getSystemStat(SysProps.SysOpAffiliations);
    },
    SS: function opSex() {
        return StatLog.getSystemStat(SysProps.SysOpSex);
    },
    SE: function opEmail() {
        return StatLog.getSystemStat(SysProps.SysOpEmailAddress);
    },
    //  :TODO: op age, web, ?????
>>>>>>> 7c01946d

    //
    //  Current user / session
    //
<<<<<<< HEAD
    UN  : function userName(client) { return client.user.username; },
    UI  : function userId(client) { return client.user.userId.toString(); },
    UG  : function groups(client) { return _.values(client.user.groups).join(', '); },
    UR  : function realName(client) { return userStatAsString(client, UserProps.RealName, ''); },
    LO  : function location(client) { return userStatAsString(client, UserProps.Location, ''); },
    UA  : function age(client) { return client.user.getAge().toString(); },
    BD  : function birthdate(client) {  //  iNiQUiTY
        return moment(client.user.properties[UserProps.Birthdate]).format(client.currentTheme.helpers.getDateFormat());
    },
    US  : function sex(client) { return userStatAsString(client, UserProps.Sex, ''); },
    UE  : function emailAddress(client) { return userStatAsString(client, UserProps.EmailAddress, ''); },
    UW  : function webAddress(client) { return userStatAsString(client, UserProps.WebAddress, ''); },
    UF  : function affils(client) { return userStatAsString(client, UserProps.Affiliations, ''); },
    UT  : function themeName(client) {
        return _.get(client, 'currentTheme.info.name', userStatAsString(client, UserProps.ThemeId, ''));
    },
    UD  : function themeId(client) { return userStatAsString(client, UserProps.ThemeId, ''); },
    UC  : function loginCount(client) { return userStatAsCountString(client, UserProps.LoginCount, 0); },
    ND  : function connectedNode(client) { return client.node.toString(); },
    IP  : function clientIpAddress(client) { return client.friendlyRemoteAddress() },
    ST  : function serverName(client) { return client.session.serverName; },
    FN  : function activeFileBaseFilterName(client) {
=======
    UN: function userName(client) {
        return client.user.username;
    },
    UI: function userId(client) {
        return client.user.userId.toString();
    },
    UG: function groups(client) {
        return _.values(client.user.groups).join(', ');
    },
    UR: function realName(client) {
        return userStatAsString(client, UserProps.RealName, '');
    },
    LO: function location(client) {
        return userStatAsString(client, UserProps.Location, '');
    },
    UA: function age(client) {
        return client.user.getAge().toString();
    },
    BD: function birthdate(client) {
        //  iNiQUiTY
        return moment(client.user.properties[UserProps.Birthdate]).format(
            client.currentTheme.helpers.getDateFormat()
        );
    },
    US: function sex(client) {
        return userStatAsString(client, UserProps.Sex, '');
    },
    UE: function emailAddress(client) {
        return userStatAsString(client, UserProps.EmailAddress, '');
    },
    UW: function webAddress(client) {
        return userStatAsString(client, UserProps.WebAddress, '');
    },
    UF: function affils(client) {
        return userStatAsString(client, UserProps.Affiliations, '');
    },
    UT: function themeName(client) {
        return _.get(
            client,
            'currentTheme.info.name',
            userStatAsString(client, UserProps.ThemeId, '')
        );
    },
    UD: function themeId(client) {
        return userStatAsString(client, UserProps.ThemeId, '');
    },
    UC: function loginCount(client) {
        return userStatAsCountString(client, UserProps.LoginCount, 0);
    },
    ND: function connectedNode(client) {
        return client.node.toString();
    },
    IP: function clientIpAddress(client) {
        return client.remoteAddress.replace(/^::ffff:/, '');
    }, //  convert any :ffff: IPv4's to 32bit version
    ST: function serverName(client) {
        return client.session.serverName;
    },
    FN: function activeFileBaseFilterName(client) {
>>>>>>> 7c01946d
        const activeFilter = FileBaseFilters.getActiveFilter(client);
        return activeFilter ? activeFilter.name : '(Unknown)';
    },
    DN: function userNumDownloads(client) {
        return userStatAsCountString(client, UserProps.FileDlTotalCount, 0);
    }, //  Obv/2
    DK: function userByteDownload(client) {
        //  Obv/2 uses DK=downloaded Kbytes
        const byteSize = StatLog.getUserStatNum(client.user, UserProps.FileDlTotalBytes);
        return formatByteSize(byteSize, true); //  true=withAbbr
    },
    UP: function userNumUploads(client) {
        return userStatAsCountString(client, UserProps.FileUlTotalCount, 0);
    }, //  Obv/2
    UK: function userByteUpload(client) {
        //  Obv/2 uses UK=uploaded Kbytes
        const byteSize = StatLog.getUserStatNum(client.user, UserProps.FileUlTotalBytes);
        return formatByteSize(byteSize, true); //  true=withAbbr
    },
    NR: function userUpDownRatio(client) {
        //  Obv/2
        return getUserRatio(
            client,
            UserProps.FileUlTotalCount,
            UserProps.FileDlTotalCount
        );
    },
    KR: function userUpDownByteRatio(client) {
        //  Obv/2 uses KR=upload/download Kbyte ratio
        return getUserRatio(
            client,
            UserProps.FileUlTotalBytes,
            UserProps.FileDlTotalBytes
        );
    },

    MS: function accountCreated(client) {
        return moment(client.user.properties[UserProps.AccountCreated]).format(
            client.currentTheme.helpers.getDateFormat()
        );
    },
    PS: function userPostCount(client) {
        return userStatAsCountString(client, UserProps.MessagePostCount, 0);
    },
    PC: function userPostCallRatio(client) {
        return getUserRatio(client, UserProps.MessagePostCount, UserProps.LoginCount);
    },

    MD: function currentMenuDescription(client) {
        return _.has(client, 'currentMenuModule.menuConfig.desc')
            ? client.currentMenuModule.menuConfig.desc
            : '';
    },

    MA: function messageAreaName(client) {
        const area = getMessageAreaByTag(
            client.user.properties[UserProps.MessageAreaTag]
        );
        return area ? area.name : '';
    },
    MC: function messageConfName(client) {
        const conf = getMessageConferenceByTag(
            client.user.properties[UserProps.MessageConfTag]
        );
        return conf ? conf.name : '';
    },
    ML: function messageAreaDescription(client) {
        const area = getMessageAreaByTag(
            client.user.properties[UserProps.MessageAreaTag]
        );
        return area ? area.desc : '';
    },
    CM: function messageConfDescription(client) {
        const conf = getMessageConferenceByTag(
            client.user.properties[UserProps.MessageConfTag]
        );
        return conf ? conf.desc : '';
    },

    SH: function termHeight(client) {
        return client.term.termHeight.toString();
    },
    SW: function termWidth(client) {
        return client.term.termWidth.toString();
    },

    AC: function achievementCount(client) {
        return userStatAsCountString(client, UserProps.AchievementTotalCount, 0);
    },
    AP: function achievementPoints(client) {
        return userStatAsCountString(client, UserProps.AchievementTotalPoints, 0);
    },

    DR: function doorRuns(client) {
        return userStatAsCountString(client, UserProps.DoorRunTotalCount, 0);
    },
    DM: function doorFriendlyRunTime(client) {
        const minutes = client.user.properties[UserProps.DoorRunTotalMinutes] || 0;
        return moment.duration(minutes, 'minutes').humanize();
    },
    TO: function friendlyTotalTimeOnSystem(client) {
        const minutes = client.user.properties[UserProps.MinutesOnlineTotalCount] || 0;
        return moment.duration(minutes, 'minutes').humanize();
    },
    NM  : function userNewMessagesAddressedToCount(client) {
        return StatLog.getUserStatNumByClient(client, UserProps.NewAddressedToMessageCount);
    },
    NP  : function userNewPrivateMailCount(client) {
        return StatLog.getUserStatNumByClient(client, UserProps.NewPrivateMailCount);
    },
    IA  : function userStatusAvailableIndicator(client) {
        const indicators = client.currentTheme.helpers.getStatusAvailIndicators();
        return client.user.isAvailable() ? (indicators[0] || 'Y') : (indicators[1] || 'N');
    },
    IV  : function userStatusVisibleIndicator(client) {
        const indicators = client.currentTheme.helpers.getStatusVisibleIndicators();
        return client.user.isVisible() ? (indicators[0] || 'Y') : (indicators[1] || 'N');
    },

    //
    //  Date/Time
    //
    DT: function date(client) {
        return moment().format(client.currentTheme.helpers.getDateFormat());
    },
    CT: function time(client) {
        return moment().format(client.currentTheme.helpers.getTimeFormat());
    },

    //
    //  OS/System Info
    //
    //  https://github.com/nodejs/node-v0.x-archive/issues/25769
    //
    OS: function operatingSystem() {
        return (
            {
                linux: 'Linux',
                darwin: 'OS X',
                win32: 'Windows',
                sunos: 'SunOS',
                freebsd: 'FreeBSD',
                android: 'Android',
                openbsd: 'OpenBSD',
                aix: 'IBM AIX',
            }[os.platform()] || os.type()
        );
    },

    OA: function systemArchitecture() {
        return os.arch();
    },

    SC: function systemCpuModel() {
        //
        //  Clean up CPU strings a bit for better display
        //
        return os
            .cpus()[0]
            .model.replace(/\(R\)|\(TM\)|processor|CPU/gi, '')
            .replace(/\s+(?= )/g, '')
            .trim();
    },

<<<<<<< HEAD
    MB  : function totalMemoryBytes() {
        const stats = StatLog.getSystemStat(SysProps.SystemMemoryStats) || { totalBytes : 0 };
        return formatByteSize(stats.totalBytes, true); //  true=withAbbr
    },
    MF  : function totalMemoryFreeBytes() {
        const stats = StatLog.getSystemStat(SysProps.SystemMemoryStats) || { freeBytes : 0 };
        return formatByteSize(stats.freeBytes, true);   //  true=withAbbr
    },
    LA  : function systemLoadAverage() {
        const stats = StatLog.getSystemStat(SysProps.SystemLoadStats) || { average : 0.0 };
        return stats.average.toLocaleString();
    },
    CL  : function systemCurrentLoad() {
        const stats = StatLog.getSystemStat(SysProps.SystemLoadStats) || { current : 0 };
        return `${stats.current}%`;
    },
    UU  : function systemUptime() {
        return moment.duration(process.uptime(), 'seconds').humanize();
    },
    NV  : function nodeVersion() { return process.version; },
    AN  : function activeNodes() { return clientConnections.getActiveConnections(clientConnections.UserVisibleConnections).length.toString(); },
=======
    //  :TODO: MCI for core count, e.g. os.cpus().length

    //  :TODO: cpu load average (over N seconds): http://stackoverflow.com/questions/9565912/convert-the-output-of-os-cpus-in-node-js-to-percentage
    NV: function nodeVersion() {
        return process.version;
    },

    AN: function activeNodes() {
        return clientConnections.getActiveConnections().length.toString();
    },
>>>>>>> 7c01946d

    TC: function totalCalls() {
        return StatLog.getSystemStat(SysProps.LoginCount).toLocaleString();
    },
    TT: function totalCallsToday() {
        return StatLog.getSystemStat(SysProps.LoginsToday).toLocaleString();
    },

    RR: function randomRumor() {
        //  start the process of picking another random one
        setNextRandomRumor();

        return StatLog.getSystemStat('random_rumor');
    },

    //
    //  System File Base, Up/Download Info
    //
<<<<<<< HEAD
    SD  : function systemNumDownloads() { return StatLog.getFriendlySystemStat(SysProps.FileDlTotalCount, 0); },
    SO  : function systemByteDownload() {
=======
    //  :TODO: DD - Today's # of downloads (iNiQUiTY)
    //
    SD: function systemNumDownloads() {
        return sysStatAsString(SysProps.FileDlTotalCount, 0);
    },
    SO: function systemByteDownload() {
>>>>>>> 7c01946d
        const byteSize = StatLog.getSystemStatNum(SysProps.FileDlTotalBytes);
        return formatByteSize(byteSize, true); //  true=withAbbr
    },
<<<<<<< HEAD
    SU  : function systemNumUploads() { return StatLog.getFriendlySystemStat(SysProps.FileUlTotalCount, 0); },
    SP  : function systemByteUpload() {
=======
    SU: function systemNumUploads() {
        return sysStatAsString(SysProps.FileUlTotalCount, 0);
    },
    SP: function systemByteUpload() {
>>>>>>> 7c01946d
        const byteSize = StatLog.getSystemStatNum(SysProps.FileUlTotalBytes);
        return formatByteSize(byteSize, true); //  true=withAbbr
    },
    TF: function totalFilesOnSystem() {
        const areaStats = StatLog.getSystemStat(SysProps.FileBaseAreaStats);
        return _.get(areaStats, 'totalFiles', 0).toLocaleString();
    },
    TB: function totalBytesOnSystem() {
        const areaStats = StatLog.getSystemStat(SysProps.FileBaseAreaStats);
        const totalBytes = parseInt(_.get(areaStats, 'totalBytes', 0));
        return formatByteSize(totalBytes, true); //  true=withAbbr
    },
<<<<<<< HEAD
    PT  : function messagesPostedToday() {  //  Obv/2
        return StatLog.getFriendlySystemStat(SysProps.MessagesToday, 0);
    },
    TP  : function totalMessagesOnSystem() {    //  Obv/2
        return StatLog.getFriendlySystemStat(SysProps.MessageTotalCount, 0);
    },
    FT  : function totalUploadsToday() {    //  Obv/2
        return StatLog.getFriendlySystemStat(SysProps.FileUlTodayCount, 0);
    },
    FB  : function totalUploadBytesToday() {
        const byteSize = StatLog.getSystemStatNum(SysProps.FileUlTodayBytes);
        return formatByteSize(byteSize, true);  //  true=withAbbr
    },
    DD  : function totalDownloadsToday() {  //  iNiQUiTY
        return StatLog.getFriendlySystemStat(SysProps.FileDlTodayCount, 0);
    },
    DB  : function totalDownloadBytesToday() {
        const byteSize = StatLog.getSystemStatNum(SysProps.FileDlTodayBytes);
        return formatByteSize(byteSize, true);  //  true=withAbbr
    },
    NT  : function totalNewUsersToday() {   // Obv/2
        return StatLog.getSystemStatNum(SysProps.NewUsersTodayCount);
=======
    PT: function messagesPostedToday() {
        //  Obv/2
        return sysStatAsString(SysProps.MessagesToday, 0);
    },
    TP: function totalMessagesOnSystem() {
        //  Obv/2
        return sysStatAsString(SysProps.MessageTotalCount, 0);
>>>>>>> 7c01946d
    },

    //  :TODO: TZ - Average *system* post/call ratio (iNiQUiTY)
    //  :TODO: ?? - Total users on system

<<<<<<< HEAD
    TU  : function totalSystemUsers() {
        return StatLog.getSystemStatNum(SysProps.TotalUserCount) || 1;
    },

    LC  : function lastCallerUserName() {   //  Obv/2
        const lastLogin = StatLog.getSystemStat(SysProps.LastLogin) || {};
        return lastLogin.userName || 'N/A';
    },
    LD  : function lastCallerDate(client) {
        const lastLogin = StatLog.getSystemStat(SysProps.LastLogin) || {};
        if (!lastLogin.timestamp) {
            return 'N/A';
        }
        return lastLogin.timestamp.format(client.currentTheme.helpers.getDateFormat());
    },
    LT  : function lastCallerTime(client) {
        const lastLogin = StatLog.getSystemStat(SysProps.LastLogin) || {};
        if (!lastLogin.timestamp) {
            return 'N/A';
        }
        return lastLogin.timestamp.format(client.currentTheme.helpers.getTimeFormat());
    },

=======
>>>>>>> 7c01946d
    //
    //  Special handling for XY
    //
    XY: function xyHack() {
        return; /* nothing */
    },

    //
    //  Various movement by N
    //
    CF: function cursorForwardBy(client, n = 1) {
        return ANSI.forward(n);
    },
    CB: function cursorBackBy(client, n = 1) {
        return ANSI.back(n);
    },
    CU: function cursorUpBy(client, n = 1) {
        return ANSI.up(n);
    },
    CD: function cursorDownBy(client, n = 1) {
        return ANSI.down(n);
    },
};

function getPredefinedMCIValue(client, code, extra) {
    if (!client || !code) {
        return;
    }

    const generator = PREDEFINED_MCI_GENERATORS[code];

    if (generator) {
        let value;
        try {
            value = generator(client, extra);
<<<<<<< HEAD
        } catch(e) {
            Log.error( { code : code, exception : e.message }, `Failed generating predefined MCI value (${code})` );
=======
        } catch (e) {
            Log.error(
                { code: code, exception: e.message },
                'Exception caught generating predefined MCI value'
            );
>>>>>>> 7c01946d
        }

        return value;
    }
}<|MERGE_RESOLUTION|>--- conflicted
+++ resolved
@@ -15,18 +15,11 @@
 const SysLogKeys = require('./system_log.js');
 
 //  deps
-<<<<<<< HEAD
 const packageJson           = require('../package.json');
 const os                    = require('os');
 const _                     = require('lodash');
 const moment                = require('moment');
 const async                 = require('async');
-=======
-const packageJson = require('../package.json');
-const os = require('os');
-const _ = require('lodash');
-const moment = require('moment');
->>>>>>> 7c01946d
 
 exports.getPredefinedMCIValue = getPredefinedMCIValue;
 exports.init = init;
@@ -105,39 +98,16 @@
     },
 
     //  +op info
-<<<<<<< HEAD
     SN  : function opUserName() { return StatLog.getSystemStat(SysProps.SysOpUsername); },
     SR  : function opRealName() { return StatLog.getSystemStat(SysProps.SysOpRealName); },
     SL  : function opLocation() { return StatLog.getSystemStat(SysProps.SysOpLocation); },
     SA  : function opAffils() { return StatLog.getSystemStat(SysProps.SysOpAffiliations); },
     SS  : function opSex() { return StatLog.getSystemStat(SysProps.SysOpSex); },
     SE  : function opEmail() { return StatLog.getSystemStat(SysProps.SysOpEmailAddress); },
-=======
-    SN: function opUserName() {
-        return StatLog.getSystemStat(SysProps.SysOpUsername);
-    },
-    SR: function opRealName() {
-        return StatLog.getSystemStat(SysProps.SysOpRealName);
-    },
-    SL: function opLocation() {
-        return StatLog.getSystemStat(SysProps.SysOpLocation);
-    },
-    SA: function opAffils() {
-        return StatLog.getSystemStat(SysProps.SysOpAffiliations);
-    },
-    SS: function opSex() {
-        return StatLog.getSystemStat(SysProps.SysOpSex);
-    },
-    SE: function opEmail() {
-        return StatLog.getSystemStat(SysProps.SysOpEmailAddress);
-    },
-    //  :TODO: op age, web, ?????
->>>>>>> 7c01946d
 
     //
     //  Current user / session
     //
-<<<<<<< HEAD
     UN  : function userName(client) { return client.user.username; },
     UI  : function userId(client) { return client.user.userId.toString(); },
     UG  : function groups(client) { return _.values(client.user.groups).join(', '); },
@@ -160,67 +130,6 @@
     IP  : function clientIpAddress(client) { return client.friendlyRemoteAddress() },
     ST  : function serverName(client) { return client.session.serverName; },
     FN  : function activeFileBaseFilterName(client) {
-=======
-    UN: function userName(client) {
-        return client.user.username;
-    },
-    UI: function userId(client) {
-        return client.user.userId.toString();
-    },
-    UG: function groups(client) {
-        return _.values(client.user.groups).join(', ');
-    },
-    UR: function realName(client) {
-        return userStatAsString(client, UserProps.RealName, '');
-    },
-    LO: function location(client) {
-        return userStatAsString(client, UserProps.Location, '');
-    },
-    UA: function age(client) {
-        return client.user.getAge().toString();
-    },
-    BD: function birthdate(client) {
-        //  iNiQUiTY
-        return moment(client.user.properties[UserProps.Birthdate]).format(
-            client.currentTheme.helpers.getDateFormat()
-        );
-    },
-    US: function sex(client) {
-        return userStatAsString(client, UserProps.Sex, '');
-    },
-    UE: function emailAddress(client) {
-        return userStatAsString(client, UserProps.EmailAddress, '');
-    },
-    UW: function webAddress(client) {
-        return userStatAsString(client, UserProps.WebAddress, '');
-    },
-    UF: function affils(client) {
-        return userStatAsString(client, UserProps.Affiliations, '');
-    },
-    UT: function themeName(client) {
-        return _.get(
-            client,
-            'currentTheme.info.name',
-            userStatAsString(client, UserProps.ThemeId, '')
-        );
-    },
-    UD: function themeId(client) {
-        return userStatAsString(client, UserProps.ThemeId, '');
-    },
-    UC: function loginCount(client) {
-        return userStatAsCountString(client, UserProps.LoginCount, 0);
-    },
-    ND: function connectedNode(client) {
-        return client.node.toString();
-    },
-    IP: function clientIpAddress(client) {
-        return client.remoteAddress.replace(/^::ffff:/, '');
-    }, //  convert any :ffff: IPv4's to 32bit version
-    ST: function serverName(client) {
-        return client.session.serverName;
-    },
-    FN: function activeFileBaseFilterName(client) {
->>>>>>> 7c01946d
         const activeFilter = FileBaseFilters.getActiveFilter(client);
         return activeFilter ? activeFilter.name : '(Unknown)';
     },
@@ -385,7 +294,6 @@
             .trim();
     },
 
-<<<<<<< HEAD
     MB  : function totalMemoryBytes() {
         const stats = StatLog.getSystemStat(SysProps.SystemMemoryStats) || { totalBytes : 0 };
         return formatByteSize(stats.totalBytes, true); //  true=withAbbr
@@ -407,18 +315,6 @@
     },
     NV  : function nodeVersion() { return process.version; },
     AN  : function activeNodes() { return clientConnections.getActiveConnections(clientConnections.UserVisibleConnections).length.toString(); },
-=======
-    //  :TODO: MCI for core count, e.g. os.cpus().length
-
-    //  :TODO: cpu load average (over N seconds): http://stackoverflow.com/questions/9565912/convert-the-output-of-os-cpus-in-node-js-to-percentage
-    NV: function nodeVersion() {
-        return process.version;
-    },
-
-    AN: function activeNodes() {
-        return clientConnections.getActiveConnections().length.toString();
-    },
->>>>>>> 7c01946d
 
     TC: function totalCalls() {
         return StatLog.getSystemStat(SysProps.LoginCount).toLocaleString();
@@ -437,29 +333,13 @@
     //
     //  System File Base, Up/Download Info
     //
-<<<<<<< HEAD
     SD  : function systemNumDownloads() { return StatLog.getFriendlySystemStat(SysProps.FileDlTotalCount, 0); },
     SO  : function systemByteDownload() {
-=======
-    //  :TODO: DD - Today's # of downloads (iNiQUiTY)
-    //
-    SD: function systemNumDownloads() {
-        return sysStatAsString(SysProps.FileDlTotalCount, 0);
-    },
-    SO: function systemByteDownload() {
->>>>>>> 7c01946d
         const byteSize = StatLog.getSystemStatNum(SysProps.FileDlTotalBytes);
         return formatByteSize(byteSize, true); //  true=withAbbr
     },
-<<<<<<< HEAD
     SU  : function systemNumUploads() { return StatLog.getFriendlySystemStat(SysProps.FileUlTotalCount, 0); },
     SP  : function systemByteUpload() {
-=======
-    SU: function systemNumUploads() {
-        return sysStatAsString(SysProps.FileUlTotalCount, 0);
-    },
-    SP: function systemByteUpload() {
->>>>>>> 7c01946d
         const byteSize = StatLog.getSystemStatNum(SysProps.FileUlTotalBytes);
         return formatByteSize(byteSize, true); //  true=withAbbr
     },
@@ -472,7 +352,6 @@
         const totalBytes = parseInt(_.get(areaStats, 'totalBytes', 0));
         return formatByteSize(totalBytes, true); //  true=withAbbr
     },
-<<<<<<< HEAD
     PT  : function messagesPostedToday() {  //  Obv/2
         return StatLog.getFriendlySystemStat(SysProps.MessagesToday, 0);
     },
@@ -495,21 +374,11 @@
     },
     NT  : function totalNewUsersToday() {   // Obv/2
         return StatLog.getSystemStatNum(SysProps.NewUsersTodayCount);
-=======
-    PT: function messagesPostedToday() {
-        //  Obv/2
-        return sysStatAsString(SysProps.MessagesToday, 0);
-    },
-    TP: function totalMessagesOnSystem() {
-        //  Obv/2
-        return sysStatAsString(SysProps.MessageTotalCount, 0);
->>>>>>> 7c01946d
     },
 
     //  :TODO: TZ - Average *system* post/call ratio (iNiQUiTY)
     //  :TODO: ?? - Total users on system
 
-<<<<<<< HEAD
     TU  : function totalSystemUsers() {
         return StatLog.getSystemStatNum(SysProps.TotalUserCount) || 1;
     },
@@ -533,8 +402,6 @@
         return lastLogin.timestamp.format(client.currentTheme.helpers.getTimeFormat());
     },
 
-=======
->>>>>>> 7c01946d
     //
     //  Special handling for XY
     //
@@ -570,16 +437,8 @@
         let value;
         try {
             value = generator(client, extra);
-<<<<<<< HEAD
         } catch(e) {
             Log.error( { code : code, exception : e.message }, `Failed generating predefined MCI value (${code})` );
-=======
-        } catch (e) {
-            Log.error(
-                { code: code, exception: e.message },
-                'Exception caught generating predefined MCI value'
-            );
->>>>>>> 7c01946d
         }
 
         return value;
