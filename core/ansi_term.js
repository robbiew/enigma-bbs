/* jslint node: true */
'use strict';

//
//	ANSI Terminal Support
//	
//	Resources:
//	* http://ansi-bbs.org/
//	* http://www.bbsdocumentary.com/library/PROGRAMS/GRAPHICS/ANSI/ansisys.txt
//	* http://en.wikipedia.org/wiki/ANSI_escape_code
//

var assert		= require('assert');
var binary		= require('binary');
var miscUtil	= require('./misc_util.js');

var _			= require('lodash');

exports.getFGColorValue				= getFGColorValue;
exports.getBGColorValue				= getBGColorValue;
exports.sgr							= sgr;
exports.getSGRFromGraphicRendition	= getSGRFromGraphicRendition;
exports.clearScreen					= clearScreen;
exports.resetScreen					= resetScreen;
exports.normal						= normal;
exports.goHome						= goHome;
exports.disableVT100LineWrapping	= disableVT100LineWrapping;
exports.setSyncTERMFont				= setSyncTERMFont;
exports.getSyncTERMFontFromAlias	= getSyncTERMFontFromAlias;
exports.setCursorStyle				= setCursorStyle;
exports.fromPipeCode				= fromPipeCode;


//
//	See also
//	https://github.com/TooTallNate/ansi.js/blob/master/lib/ansi.js

var ESC_CSI 	= '\u001b[';

var CONTROL = {
	up				: 'A',
	down			: 'B',
	forward			: 'C',
	back			: 'D',
	nextLine		: 'E',
	prevLine		: 'F',
	horizAbsolute	: 'G',
	eraseData		: 'J',
	eraseLine		: 'K',
	insertLine		: 'L',
	deleteLine		: 'M',
	scrollUp		: 'S',
	scrollDown		: 'T',
	savePos			: 's',
	restorePos		: 'u',
	queryPos		: '6n',
	queryScreenSize	: '255n',	//	See bansi.txt
	goto			: 'H',	//	row Pr, column Pc -- same as f
	gotoAlt			: 'f',	//	same as H

	blinkToBrightIntensity : '?33h',
	blinkNormal				: '?33l',

	emulationSpeed	: '*r',	//	Set output emulation speed. See cterm.txt

	hideCursor		: '?25l',	//	Nonstandard - cterm.txt
	showCursor		: '?25h',	//	Nonstandard - cterm.txt
};

/*
	DECTERM stuff. Probably never need
	hide			: '?25l',
	show			: '?25h',*/

//
//	Select Graphics Rendition
//	See http://cvs.synchro.net/cgi-bin/viewcvs.cgi/*checkout*/src/conio/cterm.txt
//
var SGRValues = {
	reset			: 0,
	bold			: 1,
	dim				: 2,
	blink			: 5,
	fastBlink		: 6,
	negative		: 7,
	hidden			: 8,

	normal			: 22,	//	
	steady			: 25,
	positive		: 27,

	black			: 30,
	red				: 31,
	green			: 32,
	yellow			: 33,
	blue			: 34,
	magenta			: 35,
	cyan			: 36,
	white			: 37,

	blackBG			: 40,
	redBG			: 41,
	greenBG			: 42,
	yellowBG		: 43,
	blueBG			: 44,
	
	cyanBG			: 46,
	whiteBG			: 47,
};

function getFGColorValue(name) {
	return SGRValues[name];
}

function getBGColorValue(name) {
	return SGRValues[name + 'BG'];
}



//	See http://cvs.synchro.net/cgi-bin/viewcvs.cgi/*checkout*/src/conio/cterm.txt
//	:TODO: document
//	:TODO: Create mappings for aliases... maybe make this a map to values instead
//	:TODO: Break this up in to two parts:
//	1) FONT_AND_CODE_PAGES (e.g. SyncTERM/cterm)
//	2) SAUCE_FONT_MAP: Sauce name(s) -> items in FONT_AND_CODE_PAGES. 
//	...we can then have getFontFromSAUCEName(sauceFontName)
//	Also, create a SAUCE_ENCODING_MAP: SAUCE font name -> encodings

//
//	An array of CTerm/SyncTERM font/encoding values. Each entry's index
//	corresponds to it's escape sequence value (e.g. cp437 = 0)
//
//	See https://github.com/protomouse/synchronet/blob/master/src/conio/cterm.txt
//
var SYNCTERM_FONT_AND_ENCODING_TABLE = [
	'cp437',
	'cp1251', 
	'koi8_r', 
	'iso8859_2', 
	'iso8859_4', 
	'cp866',
	'iso8859_9', 
	'haik8', 
	'iso8859_8', 
	'koi8_u', 
	'iso8859_15', 
	'iso8859_4',
	'koi8_r_b', 
	'iso8859_4', 
	'iso8859_5', 
	'ARMSCII_8', 
	'iso8859_15',
	'cp850', 
	'cp850', 
	'cp885', 
	'cp1251', 
	'iso8859_7', 
	'koi8-r_c',
	'iso8859_4', 
	'iso8859_1', 
	'cp866', 
	'cp437', 
	'cp866', 
	'cp885',
	'cp866_u', 
	'iso8859_1', 
	'cp1131', 
	'c64_upper', 
	'c64_lower',
	'c128_upper', 
	'c128_lower', 
	'atari', 
	'pot_noodle', 
	'mo_soul',
	'microknight_plus', 
	'topaz_plus',
	'microknight',
	'topaz',
];

//
//	A map of various font name/aliases such as those used
//	in SAUCE records to SyncTERM/CTerm names
//
//	This table contains lowercased entries with any spaces
//	replaced with '_' for lookup purposes.
//
var FONT_ALIAS_TO_SYNCTERM_MAP = {
	'cp437'					: 'cp437',
	'ibm_vga'				: 'cp437',
	'ibmpc'					: 'cp437',
	'ibm_pc'				: 'cp437',
	'pc'					: 'cp437',
	'cp437_art'	 			: 'cp437',
	'ibmpcart'				: 'cp437',
	'ibmpc_art'				: 'cp437',
	'ibm_pc_art'			: 'cp437',
	'msdos_art'				: 'cp437',
	'msdosart'				: 'cp437',
	'pc_art'				: 'cp437',
	'pcart'					: 'cp437',

	'ibm_vga50'				: 'cp437',
	'ibm_vga25g'			: 'cp437',
	'ibm_ega'				: 'cp437',
	'ibm_ega43'				: 'cp437',

	'topaz'					: 'topaz',
	'amiga_topaz_1'			: 'topaz',
	'amiga_topaz_1+'		: 'topaz_plus',
	'topazplus'				: 'topaz_plus',	
	'topaz_plus'			: 'topaz_plus',
	'amiga_topaz_2'			: 'topaz',
	'amiga_topaz_2+'		: 'topaz_plus',
	'topaz2plus'			: 'topaz_plus',

	'pot_noodle'			: 'pot_noodle',
	'p0tnoodle'				: 'pot_noodle',
	'amiga_p0t-noodle'		: 'pot_noodle',

	'mo_soul'				: 'mo_soul',
    'mosoul'				: 'mo_soul',
    'mO\'sOul'				: 'mo_soul',

	'amiga_microknight'		: 'microknight',
	'amiga_microknight+'	: 'microknight_plus',


	'atari'					: 'atari',
	'atarist'				: 'atari',

};

function setSyncTERMFont(name, fontPage) {
	var p1 = miscUtil.valueWithDefault(fontPage, 0);

	assert(p1 >= 0 && p1 <= 3);

	var p2 = SYNCTERM_FONT_AND_ENCODING_TABLE[name];
	if(_.isNumber(p2)) {
		return ESC_CSI + p1 + ';' + p2 + ' D';
	}

	return '';
}

function getSyncTERMFontFromAlias(alias) {
	return FONT_ALIAS_TO_SYNCTERM_MAP[alias.toLowerCase().replace(/ /g, '_')];
}

var DEC_CURSOR_STYLE = {
	'blinking block'	: 0,
	'default'			: 1,
	'steady block'		: 2,
	'blinking underline'	: 3,
	'steady underline'	: 4,
	'blinking bar'		: 5,
	'steady bar'		: 6,
};

function setCursorStyle(cursorStyle) {
	var ps = DEC_CURSOR_STYLE[cursorStyle];
	if(ps) {
		return ESC_CSI + ps + ' q';
	}
	return '';
	
}

//	Create methods such as up(), nextLine(),...
Object.keys(CONTROL).forEach(function onControlName(name) {
	var code = CONTROL[name];

	exports[name] = function() {
		var c = code;
		if(arguments.length > 0) {
			//	arguments are array like -- we want an array
			c = Array.prototype.slice.call(arguments).map(Math.round).join(';') + code;
		}
		return ESC_CSI + c;
	};
});

//	Create various color methods such as white(), yellowBG(), reset(), ...
Object.keys(SGRValues).forEach(function onSgrName(name) {
	var code = SGRValues[name];

	exports[name] = function() {
		return ESC_CSI + code + 'm';
	};
});

function sgr() {
	//
	//	- Allow an single array or variable number of arguments
	//	- Each element can be either a integer or string found in SGRValues
	//	  which in turn maps to a integer
	//
	if(arguments.length <= 0) {
		return '';
	}
	
	var result = '';

	//	:TODO: this method needs a lot of cleanup!

	var args = Array.isArray(arguments[0]) ? arguments[0] : arguments;
	for(var i = 0; i < args.length; i++) {
		if(typeof args[i] === 'string') {
			if(args[i] in SGRValues) {
				if(result.length > 0) {
					result += ';';
				}
				result += SGRValues[args[i]];
			}
		} else if(typeof args[i] === 'number') {			
			if(result.length > 0) {
				result += ';';
			}
			result += args[i];
		}
	}
	return ESC_CSI + result + 'm';
}

<<<<<<< HEAD
function ansiFromColor(color) {
	var sgrParams = [];
	for(var k in color.styles) {
		if(true === color.styles[k]) {
			sgrParams.push(k);
		}
	}

	if(color.fg) {
		sgrParams.push(color.fg);
	}

	if(color.bg) {
		sgrParams.push(color.bg);
	}

	return sgr(sgrParams);
=======
//
//	Converts a Graphic Rendition object used elsewhere
//	to a ANSI SGR sequence
//
function getSGRFromGraphicRendition(graphicRendition) {
	var sgrSeq = graphicRendition.styles.slice(0);	//	start out with styles
	if(graphicRendition.fg) {
		sgrSeq.push(graphicRendition.fg);
	}
	if(graphicRendition.bg) {
		sgrSeq.push(graphicRendition.bg);
	}
	return sgr(sgrSeq);
>>>>>>> 3f29e3db
}

///////////////////////////////////////////////////////////////////////////////
//	Shortcuts for common functions
///////////////////////////////////////////////////////////////////////////////

function clearScreen() {
	return exports.eraseData(2);
}

function resetScreen() {
	return exports.reset() + exports.eraseData(2) + exports.goHome();
}

function normal() {
	return sgr(['normal', 'reset']);
}

function goHome() {
	return exports.goto();	//	no params = home = 1,1
}

//
//	See http://www.termsys.demon.co.uk/vtANSI_BBS.htm
//
function disableVT100LineWrapping() {
	return ESC_CSI + '7l';
}

//	Also add:
//	* fromRenegade(): |<0-23>
//	* fromCelerity(): |<case sensitive letter>
//	* fromPCBoard(): (@X<bg><fg>@)
//	* fromWildcat(): (@<bg><fg>@ (same as PCBoard without 'X' prefix)
//	* fromWWIV(): <ctrl-c><0-7>
//	* fromSyncronet(): <ctrl-a><colorCode>
//	See http://wiki.synchro.net/custom:colors
function fromPipeCode(s) {
    if(-1 == s.indexOf('|')) {
		return s;	//	no pipe codes present
	}

	var result = '';
	var re = /\|(\d{2,3}|\|)/g;
	var m;
    var lastIndex = 0;
	while((m = re.exec(s))) {
		var val = m[1];

		if('|' == val) {
			result += '|';
			continue;
		}

		//	convert to number
		val = parseInt(val, 10);
		if(isNaN(val)) {
			val = 0;
		}

		assert(val >= 0 && val <= 256);

		var attr = '';
		if(7 == val) {
			attr = sgr('normal');
		} else if (val < 7 || val >= 16) {
			attr = sgr(['normal', val]);
		} else if (val <= 15) {
			attr = sgr(['normal', val - 8, 'bold']);
		}

		result += s.substr(lastIndex, m.index - lastIndex) + attr;
        lastIndex = re.lastIndex;
	}

    result = (0 === result.length ? s : result + s.substr(lastIndex));
    
    return result;
}<|MERGE_RESOLUTION|>--- conflicted
+++ resolved
@@ -324,25 +324,6 @@
 	return ESC_CSI + result + 'm';
 }
 
-<<<<<<< HEAD
-function ansiFromColor(color) {
-	var sgrParams = [];
-	for(var k in color.styles) {
-		if(true === color.styles[k]) {
-			sgrParams.push(k);
-		}
-	}
-
-	if(color.fg) {
-		sgrParams.push(color.fg);
-	}
-
-	if(color.bg) {
-		sgrParams.push(color.bg);
-	}
-
-	return sgr(sgrParams);
-=======
 //
 //	Converts a Graphic Rendition object used elsewhere
 //	to a ANSI SGR sequence
@@ -356,7 +337,6 @@
 		sgrSeq.push(graphicRendition.bg);
 	}
 	return sgr(sgrSeq);
->>>>>>> 3f29e3db
 }
 
 ///////////////////////////////////////////////////////////////////////////////
