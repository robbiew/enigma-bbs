/* jslint node: true */
'use strict';

//  ENiGMA½
const MenuView = require('./menu_view.js').MenuView;
const ansi = require('./ansi_term.js');
const strUtil = require('./string_util.js');
const formatString = require('./string_format');
const pipeToAnsi = require('./color_codes.js').pipeToAnsi;

//  deps
<<<<<<< HEAD
const util          = require('util');
const _             = require('lodash');
const { throws } = require('assert');
=======
const util = require('util');
const _ = require('lodash');
>>>>>>> 7c01946d

exports.VerticalMenuView = VerticalMenuView;

function VerticalMenuView(options) {
<<<<<<< HEAD
    options.cursor          = options.cursor || 'hide';
    options.justify         = options.justify || 'left';
    this.focusItemAtTop     = true;
=======
    options.cursor = options.cursor || 'hide';
    options.justify = options.justify || 'left';
>>>>>>> 7c01946d

    MenuView.call(this, options);

    this.initDefaultWidth();

    const self = this;

    //  we want page up/page down by default
    if (!_.isObject(options.specialKeyMap)) {
        Object.assign(this.specialKeyMap, {
            'page up': ['page up'],
            'page down': ['page down'],
        });
    }

    this.autoAdjustHeightIfEnabled = function () {
        if (this.autoAdjustHeight) {
            this.dimens.height =
                this.items.length * (this.itemSpacing + 1) - this.itemSpacing;
            this.dimens.height = Math.min(
                this.dimens.height,
                this.client.term.termHeight - this.position.row
            );
        }
    };

    this.autoAdjustHeightIfEnabled();

    this.updateViewVisibleItems = function () {
        self.maxVisibleItems = Math.ceil(self.dimens.height / (self.itemSpacing + 1));

        const topIndex = (this.focusItemAtTop ? throws.focusedItemIndex : 0) || 0;

        self.viewWindow = {
<<<<<<< HEAD
            top     : topIndex,
            bottom  : Math.min(topIndex + self.maxVisibleItems, self.items.length) - 1,
=======
            top: self.focusedItemIndex,
            bottom:
                Math.min(
                    self.focusedItemIndex + self.maxVisibleItems,
                    self.items.length
                ) - 1,
>>>>>>> 7c01946d
        };
    };

    this.drawItem = function (index) {
        const item = self.items[index];
        if (!item) {
            return;
        }

        const cached = this.getRenderCacheItem(index, item.focused);
        if (cached) {
            return self.client.term.write(
                `${ansi.goto(item.row, self.position.col)}${cached}`
            );
        }

        let text;
        let sgr;
        if (item.focused && self.hasFocusItems()) {
            const focusItem = self.focusItems[index];
            text = focusItem ? focusItem.text : item.text;
            sgr = '';
        } else if (this.complexItems) {
            text = pipeToAnsi(
                formatString(
                    item.focused && this.focusItemFormat
                        ? this.focusItemFormat
                        : this.itemFormat,
                    item
                )
            );
            sgr = this.focusItemFormat
                ? ''
                : index === self.focusedItemIndex
                ? self.getFocusSGR()
                : self.getSGR();
        } else {
            text = strUtil.stylizeString(
                item.text,
                item.focused ? self.focusTextStyle : self.textStyle
            );
            sgr = index === self.focusedItemIndex ? self.getFocusSGR() : self.getSGR();
        }

        text = `${sgr}${strUtil.pad(
            text,
            this.dimens.width,
            this.fillChar,
            this.justify
        )}`;
        self.client.term.write(`${ansi.goto(item.row, self.position.col)}${text}`);
        this.setRenderCacheItem(index, text, item.focused);
    };

    this.drawRemovedItem = function(index) {
        if (index <= this.items.length - 1) {
            return;
        }
        const row = this.position.row + index;
        this.client.term.rawWrite(`${ansi.goto(row, this.position.col)}${ansi.normal()}${this.fillChar.repeat(this.dimens.width)}`)
    };

}

util.inherits(VerticalMenuView, MenuView);

VerticalMenuView.prototype.redraw = function () {
    VerticalMenuView.super_.prototype.redraw.call(this);

    //  :TODO: rename positionCacheExpired to something that makese sense; combine methods for such
    if (this.positionCacheExpired) {
        this.autoAdjustHeightIfEnabled();
        this.updateViewVisibleItems();

        this.positionCacheExpired = false;
    }

    //  erase old items
    //  :TODO: optimize this: only needed if a item is removed or new max width < old.
    if (this.oldDimens) {
        const blank = new Array(Math.max(this.oldDimens.width, this.dimens.width)).join(
            ' '
        );
        let seq = ansi.goto(this.position.row, this.position.col) + this.getSGR() + blank;
        let row = this.position.row + 1;
        const endRow = row + this.oldDimens.height - 2;

        while (row <= endRow) {
            seq += ansi.goto(row, this.position.col) + blank;
            row += 1;
        }
        this.client.term.write(seq);
        delete this.oldDimens;
    }

    if (this.items.length) {
        let row = this.position.row;
        for (let i = this.viewWindow.top; i <= this.viewWindow.bottom; ++i) {
            this.items[i].row = row;
            row += this.itemSpacing + 1;
            this.items[i].focused = this.focusedItemIndex === i;
            this.drawItem(i);
        }
    }

    const remain = Math.max(0, this.dimens.height - this.items.length);
    for (let i = this.items.length; i < remain; ++i) {
        this.drawRemovedItem(i);
    }
};

VerticalMenuView.prototype.setHeight = function (height) {
    VerticalMenuView.super_.prototype.setHeight.call(this, height);

    this.positionCacheExpired = true;
    this.autoAdjustHeight = false;
};

VerticalMenuView.prototype.setPosition = function (pos) {
    VerticalMenuView.super_.prototype.setPosition.call(this, pos);

    this.positionCacheExpired = true;
};

VerticalMenuView.prototype.setFocus = function (focused) {
    VerticalMenuView.super_.prototype.setFocus.call(this, focused);

    this.redraw();
};

VerticalMenuView.prototype.setFocusItemIndex = function (index) {
    VerticalMenuView.super_.prototype.setFocusItemIndex.call(this, index); //  sets this.focusedItemIndex

<<<<<<< HEAD
    const remainAfterFocus = this.focusItemAtTop ?
        this.items.length - index :
        this.items.length;
    if(remainAfterFocus >= this.maxVisibleItems) {
        const topIndex = (this.focusItemAtTop ? throws.focusedItemIndex : 0) || 0;

        this.viewWindow = {
            top     : topIndex,
            bottom  : Math.min(topIndex + this.maxVisibleItems, this.items.length) - 1
=======
    const remainAfterFocus = this.items.length - index;
    if (remainAfterFocus >= this.maxVisibleItems) {
        this.viewWindow = {
            top: this.focusedItemIndex,
            bottom:
                Math.min(
                    this.focusedItemIndex + this.maxVisibleItems,
                    this.items.length
                ) - 1,
>>>>>>> 7c01946d
        };

        this.positionCacheExpired = false; //  skip standard behavior
        this.autoAdjustHeightIfEnabled();
    }

    this.redraw();
};

VerticalMenuView.prototype.onKeyPress = function (ch, key) {
    if (key) {
        if (this.isKeyMapped('up', key.name)) {
            this.focusPrevious();
        } else if (this.isKeyMapped('down', key.name)) {
            this.focusNext();
        } else if (this.isKeyMapped('page up', key.name)) {
            this.focusPreviousPageItem();
        } else if (this.isKeyMapped('page down', key.name)) {
            this.focusNextPageItem();
        } else if (this.isKeyMapped('home', key.name)) {
            this.focusFirst();
        } else if (this.isKeyMapped('end', key.name)) {
            this.focusLast();
        }
    }

    VerticalMenuView.super_.prototype.onKeyPress.call(this, ch, key);
};

VerticalMenuView.prototype.getData = function () {
    const item = this.getItem(this.focusedItemIndex);
    return _.isString(item.data) ? item.data : this.focusedItemIndex;
};

VerticalMenuView.prototype.setItems = function (items) {
    //  if we have items already, save off their drawing area so we don't leave fragments at redraw
    if (this.items && this.items.length) {
        this.oldDimens = Object.assign({}, this.dimens);
    }

    VerticalMenuView.super_.prototype.setItems.call(this, items);

    this.positionCacheExpired = true;
};

VerticalMenuView.prototype.removeItem = function (index) {
    if (this.items && this.items.length) {
        this.oldDimens = Object.assign({}, this.dimens);
    }

    VerticalMenuView.super_.prototype.removeItem.call(this, index);
};

//  :TODO: Apply draw optimizaitons when only two items need drawn vs entire view!

VerticalMenuView.prototype.focusNext = function () {
    if (this.items.length - 1 === this.focusedItemIndex) {
        this.focusedItemIndex = 0;

        this.viewWindow = {
            top: 0,
            bottom: Math.min(this.maxVisibleItems, this.items.length) - 1,
        };
    } else {
        this.focusedItemIndex++;

        if (this.focusedItemIndex > this.viewWindow.bottom) {
            this.viewWindow.top++;
            this.viewWindow.bottom++;
        }
    }

    this.redraw();

    VerticalMenuView.super_.prototype.focusNext.call(this);
};

VerticalMenuView.prototype.focusPrevious = function () {
    if (0 === this.focusedItemIndex) {
        this.focusedItemIndex = this.items.length - 1;

        this.viewWindow = {
            //top       : this.items.length - this.maxVisibleItems,
            top: Math.max(this.items.length - this.maxVisibleItems, 0),
            bottom: this.items.length - 1,
        };
    } else {
        this.focusedItemIndex--;

        if (this.focusedItemIndex < this.viewWindow.top) {
            this.viewWindow.top--;
            this.viewWindow.bottom--;

            //  adjust for focus index being set & window needing expansion as we scroll up
            const rem = this.viewWindow.bottom - this.viewWindow.top + 1;
            if (
                rem < this.maxVisibleItems &&
                this.items.length - 1 > this.focusedItemIndex
            ) {
                this.viewWindow.bottom = this.items.length - 1;
            }
        }
    }

    this.redraw();

    VerticalMenuView.super_.prototype.focusPrevious.call(this);
};

VerticalMenuView.prototype.focusPreviousPageItem = function () {
    //
    //  Jump to current - up to page size or top
    //  If already at the top, jump to bottom
    //
    if (0 === this.focusedItemIndex) {
        return this.focusPrevious(); //  will jump to bottom
    }

    const index = Math.max(this.focusedItemIndex - this.dimens.height, 0);

    if (index < this.viewWindow.top) {
        this.oldDimens = Object.assign({}, this.dimens);
    }

    this.setFocusItemIndex(index);

    return VerticalMenuView.super_.prototype.focusPreviousPageItem.call(this);
};

VerticalMenuView.prototype.focusNextPageItem = function () {
    //
    //  Jump to current + up to page size or bottom
    //  If already at the bottom, jump to top
    //
    if (this.items.length - 1 === this.focusedItemIndex) {
        return this.focusNext(); //  will jump to top
    }

    const index = Math.min(
        this.focusedItemIndex + this.maxVisibleItems,
        this.items.length - 1
    );

    if (index > this.viewWindow.bottom) {
        this.oldDimens = Object.assign({}, this.dimens);

        this.focusedItemIndex = index;

        this.viewWindow = {
            top: this.focusedItemIndex,
            bottom:
                Math.min(
                    this.focusedItemIndex + this.maxVisibleItems,
                    this.items.length
                ) - 1,
        };

        this.redraw();
    } else {
        this.setFocusItemIndex(index);
    }

    return VerticalMenuView.super_.prototype.focusNextPageItem.call(this);
};

VerticalMenuView.prototype.focusFirst = function () {
    if (0 < this.viewWindow.top) {
        this.oldDimens = Object.assign({}, this.dimens);
    }
    this.setFocusItemIndex(0);
    return VerticalMenuView.super_.prototype.focusFirst.call(this);
};

VerticalMenuView.prototype.focusLast = function () {
    const index = this.items.length - 1;

    if (index > this.viewWindow.bottom) {
        this.oldDimens = Object.assign({}, this.dimens);

        this.focusedItemIndex = index;

        this.viewWindow = {
            top: this.focusedItemIndex,
            bottom:
                Math.min(
                    this.focusedItemIndex + this.maxVisibleItems,
                    this.items.length
                ) - 1,
        };

        this.redraw();
    } else {
        this.setFocusItemIndex(index);
    }

    return VerticalMenuView.super_.prototype.focusLast.call(this);
};

VerticalMenuView.prototype.setFocusItems = function (items) {
    VerticalMenuView.super_.prototype.setFocusItems.call(this, items);

    this.positionCacheExpired = true;
};

VerticalMenuView.prototype.setItemSpacing = function (itemSpacing) {
    VerticalMenuView.super_.prototype.setItemSpacing.call(this, itemSpacing);

    this.positionCacheExpired = true;
};

VerticalMenuView.prototype.setPropertyValue = function(propName, value) {
    if (propName === 'focusItemAtTop' && _.isBoolean(value)) {
        this.focusItemAtTop = value;
    }

    VerticalMenuView.super_.prototype.setPropertyValue.call(this, propName, value);
};<|MERGE_RESOLUTION|>--- conflicted
+++ resolved
@@ -9,26 +9,16 @@
 const pipeToAnsi = require('./color_codes.js').pipeToAnsi;
 
 //  deps
-<<<<<<< HEAD
 const util          = require('util');
 const _             = require('lodash');
 const { throws } = require('assert');
-=======
-const util = require('util');
-const _ = require('lodash');
->>>>>>> 7c01946d
 
 exports.VerticalMenuView = VerticalMenuView;
 
 function VerticalMenuView(options) {
-<<<<<<< HEAD
     options.cursor          = options.cursor || 'hide';
     options.justify         = options.justify || 'left';
     this.focusItemAtTop     = true;
-=======
-    options.cursor = options.cursor || 'hide';
-    options.justify = options.justify || 'left';
->>>>>>> 7c01946d
 
     MenuView.call(this, options);
 
@@ -63,17 +53,8 @@
         const topIndex = (this.focusItemAtTop ? throws.focusedItemIndex : 0) || 0;
 
         self.viewWindow = {
-<<<<<<< HEAD
             top     : topIndex,
             bottom  : Math.min(topIndex + self.maxVisibleItems, self.items.length) - 1,
-=======
-            top: self.focusedItemIndex,
-            bottom:
-                Math.min(
-                    self.focusedItemIndex + self.maxVisibleItems,
-                    self.items.length
-                ) - 1,
->>>>>>> 7c01946d
         };
     };
 
@@ -207,7 +188,6 @@
 VerticalMenuView.prototype.setFocusItemIndex = function (index) {
     VerticalMenuView.super_.prototype.setFocusItemIndex.call(this, index); //  sets this.focusedItemIndex
 
-<<<<<<< HEAD
     const remainAfterFocus = this.focusItemAtTop ?
         this.items.length - index :
         this.items.length;
@@ -217,17 +197,6 @@
         this.viewWindow = {
             top     : topIndex,
             bottom  : Math.min(topIndex + this.maxVisibleItems, this.items.length) - 1
-=======
-    const remainAfterFocus = this.items.length - index;
-    if (remainAfterFocus >= this.maxVisibleItems) {
-        this.viewWindow = {
-            top: this.focusedItemIndex,
-            bottom:
-                Math.min(
-                    this.focusedItemIndex + this.maxVisibleItems,
-                    this.items.length
-                ) - 1,
->>>>>>> 7c01946d
         };
 
         this.positionCacheExpired = false; //  skip standard behavior
