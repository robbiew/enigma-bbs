--- conflicted
+++ resolved
@@ -129,16 +129,8 @@
                     sessionId: self.client.session.uniqueId, //  used for events/etc.
                 };
                 newUser.create(createUserInfo, err => {
-<<<<<<< HEAD
                     if(err) {
                         self.client.log.warn( { error : err, username : formData.value.username }, 'New user creation failed');
-=======
-                    if (err) {
-                        self.client.log.info(
-                            { error: err, username: formData.value.username },
-                            'New user creation failed'
-                        );
->>>>>>> 7c01946d
 
                         self.gotoMenu(extraArgs.error, err => {
                             if (err) {
@@ -147,14 +139,7 @@
                             return cb(null);
                         });
                     } else {
-<<<<<<< HEAD
                         self.client.log.info( { username : formData.value.username, userId : newUser.userId }, `New user "${formData.value.username}" created`);
-=======
-                        self.client.log.info(
-                            { username: formData.value.username, userId: newUser.userId },
-                            'New user created'
-                        );
->>>>>>> 7c01946d
 
                         //  Cache SysOp information now
                         //  :TODO: Similar to bbs.js. DRY
