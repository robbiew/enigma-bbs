--- conflicted
+++ resolved
@@ -2,17 +2,11 @@
 'use strict';
 
 //  ENiGMA½
-<<<<<<< HEAD
 const { MenuModule }            = require('./menu_module.js');
 const {
     getActiveConnectionList,
     UserVisibleConnections } = require('./client_connections.js');
 const { Errors }                = require('./enig_error.js');
-=======
-const { MenuModule } = require('./menu_module.js');
-const { getActiveConnectionList } = require('./client_connections.js');
-const { Errors } = require('./enig_error.js');
->>>>>>> 7c01946d
 
 //  deps
 const async = require('async');
@@ -57,20 +51,9 @@
                             );
                         }
 
-<<<<<<< HEAD
                         const onlineList = getActiveConnectionList(UserVisibleConnections).slice(0, onlineListView.height).map(
                             oe => Object.assign(oe, { text : oe.userName, timeOn : _.upperFirst(oe.timeOn.humanize()) })
                         );
-=======
-                        const onlineList = getActiveConnectionList(true)
-                            .slice(0, onlineListView.height)
-                            .map(oe =>
-                                Object.assign(oe, {
-                                    text: oe.userName,
-                                    timeOn: _.upperFirst(oe.timeOn.humanize()),
-                                })
-                            );
->>>>>>> 7c01946d
 
                         onlineListView.setItems(onlineList);
                         onlineListView.redraw();
