--- conflicted
+++ resolved
@@ -22,10 +22,7 @@
 const assert				= require('assert');
 const gaze					= require('gaze');
 const fse					= require('fs-extra');
-<<<<<<< HEAD
 const iconv					= require('iconv-lite');
-=======
->>>>>>> 2c0267ad
 
 exports.moduleInfo = {
 	name	: 'FTN BSO',
@@ -1000,7 +997,7 @@
 							//nextFile();					
 						} else {
 							self.archivePacketFile('import', fullPath, 'imported', () => {
-								fs.unlink(fullPath, err => {
+								fs.unlink(fullPath, () => {
 									nextFile();
 								});
 							});
