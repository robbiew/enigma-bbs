--- conflicted
+++ resolved
@@ -233,15 +233,11 @@
     this.focusedItemIndex = index;
 };
 
-<<<<<<< HEAD
 MenuView.prototype.getFocusItemIndex = function() {
     return this.focusedItemIndex;
 };
 
 MenuView.prototype.onKeyPress = function(ch, key) {
-=======
-MenuView.prototype.onKeyPress = function (ch, key) {
->>>>>>> 7c01946d
     const itemIndex = this.getHotKeyItemIndex(ch);
     if (itemIndex >= 0) {
         this.setFocusItemIndex(itemIndex);
