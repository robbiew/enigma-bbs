/* jslint node: true */
'use strict';

//  ENiGMA½
const events = require('events');
const util = require('util');
const ansi = require('./ansi_term.js');
const colorCodes = require('./color_codes.js');
const enigAssert = require('./enigma_assert.js');
const { renderSubstr } = require('./string_util.js');

//  deps
const _ = require('lodash');

exports.View = View;

const VIEW_SPECIAL_KEY_MAP_DEFAULT = {
    accept: ['return'],
    exit: ['esc'],
    backspace: ['backspace', 'del', 'ctrl + d'], //  https://www.tecmint.com/linux-command-line-bash-shortcut-keys/
    del: ['del'],
    next: ['tab'],
    up: ['up arrow'],
    down: ['down arrow'],
    end: ['end'],
    home: ['home'],
    left: ['left arrow'],
    right: ['right arrow'],
    clearLine: ['ctrl + y'],
};

exports.VIEW_SPECIAL_KEY_MAP_DEFAULT = VIEW_SPECIAL_KEY_MAP_DEFAULT;

function View(options) {
    events.EventEmitter.call(this);

    enigAssert(_.isObject(options));
    enigAssert(_.isObject(options.client));

    this.client = options.client;
    this.cursor = options.cursor || 'show';
    this.cursorStyle = options.cursorStyle || 'default';

    this.acceptsFocus = options.acceptsFocus || false;
    this.acceptsInput = options.acceptsInput || false;
    this.autoAdjustHeight = _.get(options, 'dimens.height')
        ? false
        : _.get(options, 'autoAdjustHeight', true);
    this.position = { x: 0, y: 0 };
    this.textStyle = options.textStyle || 'normal';
    this.focusTextStyle = options.focusTextStyle || this.textStyle;

    if (options.id) {
        this.setId(options.id);
    }

    if (options.position) {
        this.setPosition(options.position);
    }

    if (options.dimens) {
        this.setDimension(options.dimens);
    } else {
        this.dimens = {
            width: options.width || 0,
            height: 0,
        };
    }

    //  :TODO: Just use styleSGRx for these, e.g. styleSGR0, styleSGR1 = norm/focus
    this.ansiSGR =
        options.ansiSGR || ansi.getSGRFromGraphicRendition({ fg: 39, bg: 49 }, true);
    this.ansiFocusSGR = options.ansiFocusSGR || this.ansiSGR;

    this.styleSGR1 = options.styleSGR1 || this.ansiSGR;
    this.styleSGR2 = options.styleSGR2 || this.ansiFocusSGR;

    if (this.acceptsInput) {
        this.specialKeyMap = options.specialKeyMap || VIEW_SPECIAL_KEY_MAP_DEFAULT;

        if (_.isObject(options.specialKeyMapOverride)) {
            this.setSpecialKeyMapOverride(options.specialKeyMapOverride);
        }
    }

    this.isKeyMapped = function (keySet, keyName) {
        return (
            _.has(this.specialKeyMap, keySet) &&
            this.specialKeyMap[keySet].indexOf(keyName) > -1
        );
    };

    this.getANSIColor = function (color) {
        var sgr = [color.flags, color.fg];
        if (color.bg !== color.flags) {
            sgr.push(color.bg);
        }
        return ansi.sgr(sgr);
    };

    this.hideCusor = function () {
        this.client.term.rawWrite(ansi.hideCursor());
    };

    this.restoreCursor = function () {
        //this.client.term.write(ansi.setCursorStyle(this.cursorStyle));
        this.client.term.rawWrite(
            'show' === this.cursor ? ansi.showCursor() : ansi.hideCursor()
        );
    };

    this.initDefaultWidth = function (width = 15) {
        this.dimens.width =
            this.dimens.width ||
            Math.min(width, this.client.term.termWidth - this.position.col);
    };
}

util.inherits(View, events.EventEmitter);

View.prototype.setId = function (id) {
    this.id = id;
};

View.prototype.getId = function () {
    return this.id;
};

View.prototype.setPosition = function (pos) {
    //
    //  Allow the following forms: [row, col], { row : r, col : c }, or (row, col)
    //
<<<<<<< HEAD
    if(Array.isArray(pos)) {
=======
    if (util.isArray(pos)) {
>>>>>>> 7c01946d
        this.position.row = pos[0];
        this.position.col = pos[1];
    } else if (_.isNumber(pos.row) && _.isNumber(pos.col)) {
        this.position.row = pos.row;
        this.position.col = pos.col;
    } else if (2 === arguments.length) {
        this.position.row = parseInt(arguments[0], 10);
        this.position.col = parseInt(arguments[1], 10);
    }

    //  sanatize
    this.position.row = Math.max(this.position.row, 1);
    this.position.col = Math.max(this.position.col, 1);
    this.position.row = Math.min(this.position.row, this.client.term.termHeight);
    this.position.col = Math.min(this.position.col, this.client.term.termWidth);
};

View.prototype.setDimension = function (dimens) {
    enigAssert(
        _.isObject(dimens) && _.isNumber(dimens.height) && _.isNumber(dimens.width)
    );
    this.dimens = dimens;
    this.autoAdjustHeight = false;
};

View.prototype.setHeight = function (height) {
    height = parseInt(height) || 1;
    height = Math.min(height, this.client.term.termHeight);

    this.dimens.height = height;
    this.autoAdjustHeight = false;
};

View.prototype.setWidth = function (width) {
    width = parseInt(width) || 1;
    width = Math.min(width, this.client.term.termWidth - this.position.col);

    this.dimens.width = width;
};

View.prototype.getSGR = function () {
    return this.ansiSGR;
};

View.prototype.getStyleSGR = function (n) {
    n = parseInt(n) || 0;
    return this['styleSGR' + n];
};

View.prototype.getFocusSGR = function () {
    return this.ansiFocusSGR;
};

View.prototype.setSpecialKeyMapOverride = function (specialKeyMapOverride) {
    this.specialKeyMap = Object.assign(this.specialKeyMap, specialKeyMapOverride);
};

View.prototype.setPropertyValue = function (propName, value) {
    switch (propName) {
        case 'acceptsFocus':
            if (_.isBoolean(value)) {
                this.acceptsFocus = value;
            }
            break;

        case 'height':
            this.setHeight(value);
            break;
        case 'width':
            this.setWidth(value);
            break;
        case 'focus':
            this.setFocusProperty(value);
            break;

        case 'text':
            if ('setText' in this) {
                this.setText(value);
            }
            break;

        case 'textStyle':
            this.textStyle = value;
            break;
        case 'focusTextStyle':
            this.focusTextStyle = value;
            break;

        case 'justify':
            this.justify = value;
            break;

        case 'fillChar':
            if ('fillChar' in this) {
                if (_.isNumber(value)) {
                    this.fillChar = String.fromCharCode(value);
                } else if (_.isString(value)) {
                    this.fillChar = renderSubstr(value, 0, 1);
                }
            }
            break;

        case 'submit':
            if (_.isBoolean(value)) {
                this.submit = value;
            } /* else {
                this.submit = _.isArray(value) && value.length > 0;
            }
            */
            break;

        case 'resizable':
            if (_.isBoolean(value)) {
                this.resizable = value;
            }
            break;

        case 'argName':
            this.submitArgName = value;
            break;

        case 'omit':
            if (_.isBoolean(value)) {
                this.omitFromSubmission = value;
                break;
            }
            break;

        case 'validate':
            if (_.isFunction(value)) {
                this.validate = value;
            }
            break;
    }

    if (/styleSGR[0-9]{1,2}/.test(propName)) {
        if (_.isObject(value)) {
            this[propName] = ansi.getSGRFromGraphicRendition(value, true);
        } else if (_.isString(value)) {
            this[propName] = colorCodes.pipeToAnsi(value);
        }
    }
};

View.prototype.redraw = function () {
    this.client.term.write(ansi.goto(this.position.row, this.position.col));
};

View.prototype.setFocusProperty = function (focused) {
    // Either this should accept focus, or the focus should be false
    enigAssert(this.acceptsFocus || !focused, 'View does not accept focus');
    this.hasFocus = focused;
};

<<<<<<< HEAD
View.prototype.setFocus = function(focused) {
=======
View.prototype.setFocus = function (focused) {
>>>>>>> 7c01946d
    // Call separate method to differentiate between a value set as a
    // property vs focus programmatically called.
    this.setFocusProperty(focused);
    this.restoreCursor();
};

View.prototype.onKeyPress = function (ch, key) {
    enigAssert(this.hasFocus, 'View does not have focus');
    enigAssert(this.acceptsInput, 'View does not accept input');

    if (!this.hasFocus || !this.acceptsInput) {
        return;
    }

    if (key) {
        enigAssert(this.specialKeyMap, 'No special key map defined');

        if (this.isKeyMapped('accept', key.name)) {
            this.emit('action', 'accept', key);
        } else if (this.isKeyMapped('next', key.name)) {
            this.emit('action', 'next', key);
        }
    }

    if (ch) {
        enigAssert(1 === ch.length);
    }

    this.emit('key press', ch, key);
};

View.prototype.getData = function () {};<|MERGE_RESOLUTION|>--- conflicted
+++ resolved
@@ -130,11 +130,7 @@
     //
     //  Allow the following forms: [row, col], { row : r, col : c }, or (row, col)
     //
-<<<<<<< HEAD
     if(Array.isArray(pos)) {
-=======
-    if (util.isArray(pos)) {
->>>>>>> 7c01946d
         this.position.row = pos[0];
         this.position.col = pos[1];
     } else if (_.isNumber(pos.row) && _.isNumber(pos.col)) {
@@ -289,11 +285,7 @@
     this.hasFocus = focused;
 };
 
-<<<<<<< HEAD
 View.prototype.setFocus = function(focused) {
-=======
-View.prototype.setFocus = function (focused) {
->>>>>>> 7c01946d
     // Call separate method to differentiate between a value set as a
     // property vs focus programmatically called.
     this.setFocusProperty(focused);
