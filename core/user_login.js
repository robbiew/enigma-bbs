--- conflicted
+++ resolved
@@ -21,16 +21,10 @@
 const { getFileAreaByTag, getDefaultFileAreaTag } = require('./file_base_area.js');
 
 //  deps
-<<<<<<< HEAD
 const async             = require('async');
 const _                 = require('lodash');
 const assert            = require('assert');
 const moment            = require('moment');
-=======
-const async = require('async');
-const _ = require('lodash');
-const assert = require('assert');
->>>>>>> 7c01946d
 
 exports.userLogin = userLogin;
 exports.recordLogin = recordLogin;
@@ -44,16 +38,8 @@
 
     const config = Config();
 
-<<<<<<< HEAD
     if(config.users.badUserNames.includes(username.toLowerCase())) {
         client.log.info( { username, ip : client.remoteAddress }, `Attempt to login with banned username "${username}"`);
-=======
-    if (config.users.badUserNames.includes(username.toLowerCase())) {
-        client.log.info(
-            { username, ip: client.remoteAddress },
-            'Attempt to login with banned username'
-        );
->>>>>>> 7c01946d
 
         //  slow down a bit to thwart brute force attacks
         return setTimeout(() => {
@@ -89,13 +75,8 @@
             ); //  ...but same user
         });
 
-<<<<<<< HEAD
         if(existingClientConnection) {
             client.log.warn(
-=======
-        if (existingClientConnection) {
-            client.log.info(
->>>>>>> 7c01946d
                 {
                     existingNodeId: existingClientConnection.node,
                     username: user.username,
@@ -212,18 +193,8 @@
                 StatLog.incrementNonPersistentSystemStat(SysProps.LoginsToday, 1);
                 return StatLog.incrementSystemStat(SysProps.LoginCount, 1, callback);
             },
-<<<<<<< HEAD
             (callback) => {
                 return StatLog.setUserStat(user, UserProps.LastLoginTs, loginTimestamp, callback);
-=======
-            callback => {
-                return StatLog.setUserStat(
-                    user,
-                    UserProps.LastLoginTs,
-                    StatLog.now,
-                    callback
-                );
->>>>>>> 7c01946d
             },
             callback => {
                 return StatLog.incrementUserStat(user, UserProps.LoginCount, 1, callback);
@@ -243,7 +214,6 @@
                     callback
                 );
             },
-<<<<<<< HEAD
             (callback) => {
                 //  Update live last login information which includes additional
                 //  (pre-resolved) information such as user name/etc.
@@ -262,8 +232,6 @@
                 StatLog.setNonPersistentSystemStat(SysProps.LastLogin, lastLogin);
                 return callback(null);
             }
-=======
->>>>>>> 7c01946d
         ],
         err => {
             return cb(err);
@@ -279,13 +247,6 @@
         err = Errors.BadLogin('To many failed login attempts', ErrorReasons.TooMany);
     }
 
-<<<<<<< HEAD
     client.log.warn( { username, ip : client.remoteAddress, reason : err.message }, `Failed login attempt for user "${username}", ${client.friendlyRemoteAddress()}`);
-=======
-    client.log.info(
-        { username, ip: client.remoteAddress, reason: err.message },
-        'Failed login attempt'
-    );
->>>>>>> 7c01946d
     return err;
 }