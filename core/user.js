--- conflicted
+++ resolved
@@ -139,18 +139,7 @@
     }
 
     getSanitizedName(type = 'username') {
-<<<<<<< HEAD
-        let name;
-        switch (type) {
-            case 'real':
-                name = this.getProperty(UserProps.RealName) || this.username;
-                break;
-            default:
-                name = this.username;
-        }
-=======
         const name = 'real' === type ? this.realName(true) : this.username;
->>>>>>> b307e791
         return sanatizeFilename(name) || `user${this.userId.toString()}`;
     }
 
