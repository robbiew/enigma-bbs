/* jslint node: true */
'use strict';

//  ENiGMA½
const userDb = require('./database.js').dbs.user;
const Config = require('./config.js').get;
const userGroup = require('./user_group.js');
const { Errors, ErrorReasons } = require('./enig_error.js');
const Events = require('./events.js');
const UserProps = require('./user_property.js');
const Log = require('./logger.js').log;
const StatLog = require('./stat_log.js');

//  deps
<<<<<<< HEAD
const crypto            = require('crypto');
const assert            = require('assert');
const async             = require('async');
const _                 = require('lodash');
const moment            = require('moment');
const sanatizeFilename  = require('sanitize-filename');
const ssh2              = require('ssh2');

module.exports = class User {
    constructor() {
        this.userId         = 0;
        this.username       = '';
        this.properties     = {};   //  name:value
        this.groups         = [];   //  group membership(s)
        this.authFactor     = User.AuthFactors.None;
        this.statusFlags    = User.StatusFlags.None;
=======
const crypto = require('crypto');
const assert = require('assert');
const async = require('async');
const _ = require('lodash');
const moment = require('moment');
const sanatizeFilename = require('sanitize-filename');
const ssh2 = require('ssh2');

exports.isRootUserId = function (id) {
    return 1 === id;
};

module.exports = class User {
    constructor() {
        this.userId = 0;
        this.username = '';
        this.properties = {}; //  name:value
        this.groups = []; //  group membership(s)
        this.authFactor = User.AuthFactors.None;
>>>>>>> 7c01946d
    }

    //  static property accessors
    static get RootUserID() {
        return 1;
    }

    static get AuthFactors() {
        return {
            None: 0, //  Not yet authenticated in any way
            Factor1: 1, //  username + password/pubkey/etc. checked out
            Factor2: 2, //  validated with 2FA of some sort such as OTP
        };
    }

    static get PBKDF2() {
        return {
            iterations: 1000,
            keyLen: 128,
            saltLen: 32,
        };
    }

    static get StandardPropertyGroups() {
        return {
            auth: [
                UserProps.PassPbkdf2Salt,
                UserProps.PassPbkdf2Dk,
                UserProps.AuthPubKey,
            ],
        };
    }

    static get AccountStatus() {
        return {
            disabled: 0, //  +op disabled
            inactive: 1, //  inactive, aka requires +op approval/activation
            active: 2, //  standard, active
            locked: 3, //  locked out (too many bad login attempts, etc.)
        };
    }

    static get StatusFlags() {
        return {
            None            : 0x00000000,
            NotAvailable    : 0x00000001,   //  Not currently available for chat, message, page, etc.
            NotVisible      : 0x00000002,   //  Invisible -- does not show online, last callers, etc.
        }
    }

    isAuthenticated() {
        return true === this.authenticated;
    }

    isValid() {
        if (this.userId <= 0 || this.username.length < Config().users.usernameMin) {
            return false;
        }

        return this.hasValidPasswordProperties();
    }

    hasValidPasswordProperties() {
        const salt = this.getProperty(UserProps.PassPbkdf2Salt);
        const dk = this.getProperty(UserProps.PassPbkdf2Dk);

        if (
            !salt ||
            !dk ||
            salt.length !== User.PBKDF2.saltLen * 2 ||
            dk.length !== User.PBKDF2.keyLen * 2
        ) {
            return false;
        }

        return true;
    }

    isRoot() {
        return User.isRootUserId(this.userId);
    }

    isSysOp() {
        //  alias to isRoot()
        return this.isRoot();
    }

    isGroupMember(groupNames) {
        if (_.isString(groupNames)) {
            groupNames = [groupNames];
        }

        const isMember = groupNames.some(gn => -1 !== this.groups.indexOf(gn));
        return isMember;
    }

    getSanitizedName(type = 'username') {
        const name =
            'real' === type ? this.getProperty(UserProps.RealName) : this.username;
        return sanatizeFilename(name) || `user${this.userId.toString()}`;
    }

    isAvailable() {
        return (this.statusFlags & User.StatusFlags.NotAvailable) == 0;
    }

    isVisible() {
        return (this.statusFlags & User.StatusFlags.NotVisible) == 0;
    }

    setAvailability(available) {
        if (available) {
            this.statusFlags &= ~User.StatusFlags.NotAvailable;
        } else {
            this.statusFlags |= User.StatusFlags.NotAvailable;
        }
    }

    setVisibility(visible) {
        if (visible) {
            this.statusFlags &= ~User.StatusFlags.NotVisible;
        } else {
            this.statusFlags |= User.StatusFlags.NotVisible;
        }
    }

    getLegacySecurityLevel() {
        if (this.isRoot() || this.isGroupMember('sysops')) {
            return 100;
        }

        if (this.isGroupMember('users')) {
            return 30;
        }

        return 10; //  :TODO: Is this what we want?
    }

    processFailedLogin(userId, cb) {
        async.waterfall(
            [
                callback => {
                    return User.getUser(userId, callback);
                },
                (tempUser, callback) => {
                    return StatLog.incrementUserStat(
                        tempUser,
                        UserProps.FailedLoginAttempts,
                        1,
                        (err, failedAttempts) => {
                            return callback(null, tempUser, failedAttempts);
                        }
                    );
                },
                (tempUser, failedAttempts, callback) => {
                    const lockAccount = _.get(Config(), 'users.failedLogin.lockAccount');
                    if (lockAccount > 0 && failedAttempts >= lockAccount) {
                        const props = {
                            [UserProps.AccountStatus]: User.AccountStatus.locked,
                            [UserProps.AccountLockedTs]: StatLog.now,
                        };
                        if (
                            !_.has(tempUser.properties, UserProps.AccountLockedPrevStatus)
                        ) {
                            props[UserProps.AccountLockedPrevStatus] =
                                tempUser.getProperty(UserProps.AccountStatus);
                        }
                        Log.info(
                            { userId, failedAttempts },
                            '(Re)setting account to locked due to failed logins'
                        );
                        return tempUser.persistProperties(props, callback);
                    }

                    return cb(null);
                },
            ],
            err => {
                return cb(err);
            }
        );
    }

    unlockAccount(cb) {
        const prevStatus = this.getProperty(UserProps.AccountLockedPrevStatus);
        if (!prevStatus) {
            return cb(null); //  nothing to do
        }

        this.persistProperty(UserProps.AccountStatus, prevStatus, err => {
            if (err) {
                return cb(err);
            }

            return this.removeProperties(
                [UserProps.AccountLockedPrevStatus, UserProps.AccountLockedTs],
                cb
            );
        });
    }

    static get AuthFactor1Types() {
        return {
            SSHPubKey: 'sshPubKey',
            Password: 'password',
            TLSClient: 'tlsClientAuth',
        };
    }

    authenticateFactor1(authInfo, cb) {
        const username = authInfo.username;
        const self = this;
        const tempAuthInfo = {};

        const validatePassword = (props, callback) => {
            User.generatePasswordDerivedKey(
                authInfo.password,
                props[UserProps.PassPbkdf2Salt],
                (err, dk) => {
                    if (err) {
                        return callback(err);
                    }

                    //
                    //  Use constant time comparison here for security feel-goods
                    //
                    const passDkBuf = Buffer.from(dk, 'hex');
                    const propsDkBuf = Buffer.from(props[UserProps.PassPbkdf2Dk], 'hex');

                    return callback(
                        crypto.timingSafeEqual(passDkBuf, propsDkBuf)
                            ? null
                            : Errors.AccessDenied('Invalid password')
                    );
                }
            );
        };

        const validatePubKey = (props, callback) => {
            const pubKeyActual = ssh2.utils.parseKey(props[UserProps.AuthPubKey]);
            if (!pubKeyActual) {
                return callback(Errors.AccessDenied('Invalid public key'));
            }

            if (
                authInfo.pubKey.key.algo != pubKeyActual.type ||
                !crypto.timingSafeEqual(
                    authInfo.pubKey.key.data,
                    pubKeyActual.getPublicSSH()
                )
            ) {
                return callback(Errors.AccessDenied('Invalid public key'));
            }

            return callback(null);
        };

        async.waterfall(
            [
                function fetchUserId(callback) {
                    //  get user ID
                    User.getUserIdAndName(username, (err, uid, un) => {
                        tempAuthInfo.userId = uid;
                        tempAuthInfo.username = un;

                        return callback(err);
                    });
                },
                function getRequiredAuthProperties(callback) {
                    //  fetch properties required for authentication
                    User.loadProperties(
                        tempAuthInfo.userId,
                        { names: User.StandardPropertyGroups.auth },
                        (err, props) => {
                            return callback(err, props);
                        }
                    );
                },
                function validatePassOrPubKey(props, callback) {
                    if (User.AuthFactor1Types.SSHPubKey === authInfo.type) {
                        return validatePubKey(props, callback);
                    }
                    return validatePassword(props, callback);
                },
                function initProps(callback) {
                    User.loadProperties(tempAuthInfo.userId, (err, allProps) => {
                        if (!err) {
                            tempAuthInfo.properties = allProps;
                        }

                        return callback(err);
                    });
                },
                function checkAccountStatus(callback) {
                    const accountStatus = parseInt(
                        tempAuthInfo.properties[UserProps.AccountStatus],
                        10
                    );
                    if (User.AccountStatus.disabled === accountStatus) {
                        return callback(
                            Errors.AccessDenied('Account disabled', ErrorReasons.Disabled)
                        );
                    }
                    if (User.AccountStatus.inactive === accountStatus) {
                        return callback(
                            Errors.AccessDenied('Account inactive', ErrorReasons.Inactive)
                        );
                    }

                    if (User.AccountStatus.locked === accountStatus) {
                        const autoUnlockMinutes = _.get(
                            Config(),
                            'users.failedLogin.autoUnlockMinutes'
                        );
                        const lockedTs = moment(
                            tempAuthInfo.properties[UserProps.AccountLockedTs]
                        );
                        if (autoUnlockMinutes && lockedTs.isValid()) {
                            const minutesSinceLocked = moment().diff(lockedTs, 'minutes');
                            if (minutesSinceLocked >= autoUnlockMinutes) {
                                //  allow the login - we will clear any lock there
                                Log.info(
                                    {
                                        username,
                                        userId: tempAuthInfo.userId,
                                        lockedAt: lockedTs.format(),
                                    },
                                    'Locked account will now be unlocked due to auto-unlock minutes policy'
                                );
                                return callback(null);
                            }
                        }
                        return callback(
                            Errors.AccessDenied('Account is locked', ErrorReasons.Locked)
                        );
                    }

                    //  anything else besides active is still not allowed
                    if (User.AccountStatus.active !== accountStatus) {
                        return callback(Errors.AccessDenied('Account is not active'));
                    }

                    return callback(null);
                },
                function initGroups(callback) {
                    userGroup.getGroupsForUser(tempAuthInfo.userId, (err, groups) => {
                        if (!err) {
                            tempAuthInfo.groups = groups;
                        }

                        return callback(err);
                    });
                },
            ],
            err => {
                if (err) {
                    //
                    //  If we failed login due to something besides an inactive or disabled account,
                    //  we need to update failure status and possibly lock the account.
                    //
                    //  If locked already, update the lock timestamp -- ie, extend the lockout period.
                    //
                    if (
                        ![ErrorReasons.Disabled, ErrorReasons.Inactive].includes(
                            err.reasonCode
                        ) &&
                        tempAuthInfo.userId
                    ) {
                        self.processFailedLogin(tempAuthInfo.userId, persistErr => {
                            if (persistErr) {
                                Log.warn(
                                    { error: persistErr.message },
                                    'Failed to persist failed login information'
                                );
                            }
                            return cb(err); //  pass along original error
                        });
                    } else {
                        return cb(err);
                    }
                } else {
                    //  everything checks out - load up info
                    self.userId = tempAuthInfo.userId;
                    self.username = tempAuthInfo.username;
                    self.properties = tempAuthInfo.properties;
                    self.groups = tempAuthInfo.groups;
                    self.authFactor = User.AuthFactors.Factor1;

                    //
                    //  If 2FA/OTP is required, this user is not quite authenticated yet.
                    //
                    self.authenticated = !(self.getProperty(UserProps.AuthFactor2OTP)
                        ? true
                        : false);

                    self.removeProperty(UserProps.FailedLoginAttempts);

                    //
                    //  We need to *revert* any locked status back to
                    //  the user's previous status & clean up props.
                    //
                    self.unlockAccount(unlockErr => {
                        if (unlockErr) {
                            Log.warn(
                                { error: unlockErr.message },
                                'Failed to unlock account'
                            );
                        }
                        return cb(null);
                    });
                }
            }
        );
    }

    create(createUserInfo, cb) {
        assert(0 === this.userId);
        const config = Config();

        if (
            this.username.length < config.users.usernameMin ||
            this.username.length > config.users.usernameMax
        ) {
            return cb(Errors.Invalid('Invalid username length'));
        }

        const self = this;

        //  :TODO: set various defaults, e.g. default activation status, etc.
        self.properties[UserProps.AccountStatus] = config.users.requireActivation
            ? User.AccountStatus.inactive
            : User.AccountStatus.active;

        async.waterfall(
            [
                function beginTransaction(callback) {
                    return userDb.beginTransaction(callback);
                },
                function createUserRec(trans, callback) {
                    trans.run(
                        `INSERT INTO user (user_name)
                        VALUES (?);`,
                        [self.username],
                        function inserted(err) {
                            //  use classic function for |this|
                            if (err) {
                                return callback(err);
                            }

                            self.userId = this.lastID;

                            //  Do not require activation for userId 1 (root/admin)
                            if (User.RootUserID === self.userId) {
                                self.properties[UserProps.AccountStatus] =
                                    User.AccountStatus.active;
                            }

                            return callback(null, trans);
                        }
                    );
                },
                function genAuthCredentials(trans, callback) {
                    User.generatePasswordDerivedKeyAndSalt(
                        createUserInfo.password,
                        (err, info) => {
                            if (err) {
                                return callback(err);
                            }

                            self.properties[UserProps.PassPbkdf2Salt] = info.salt;
                            self.properties[UserProps.PassPbkdf2Dk] = info.dk;
                            return callback(null, trans);
                        }
                    );
                },
                function setInitialGroupMembership(trans, callback) {
                    //  Assign initial groups. Must perform a clone: #235 - All users are sysops (and I can't un-sysop them)
                    self.groups = [...config.users.defaultGroups];

                    if (User.RootUserID === self.userId) {
                        //  root/SysOp?
                        self.groups.push('sysops');
                    }

                    return callback(null, trans);
                },
                function saveAll(trans, callback) {
                    self.persistWithTransaction(trans, err => {
                        return callback(err, trans);
                    });
                },
                function sendEvent(trans, callback) {
                    Events.emit(Events.getSystemEvents().NewUser, {
                        user: Object.assign({}, self, {
                            sessionId: createUserInfo.sessionId,
                        }),
                    });
                    return callback(null, trans);
                },
            ],
            (err, trans) => {
                if (trans) {
                    trans[err ? 'rollback' : 'commit'](transErr => {
                        return cb(err ? err : transErr);
                    });
                } else {
                    return cb(err);
                }
            }
        );
    }

    persistWithTransaction(trans, cb) {
        assert(this.userId > 0);

        const self = this;

        async.series(
            [
                function saveProps(callback) {
                    self.persistProperties(self.properties, trans, err => {
                        return callback(err);
                    });
                },
                function saveGroups(callback) {
                    userGroup.addUserToGroups(self.userId, self.groups, trans, err => {
                        return callback(err);
                    });
                },
            ],
            err => {
                return cb(err);
            }
        );
    }

    static persistPropertyByUserId(userId, propName, propValue, cb) {
        userDb.run(
            `REPLACE INTO user_property (user_id, prop_name, prop_value)
            VALUES (?, ?, ?);`,
            [userId, propName, propValue],
            err => {
                if (cb) {
                    return cb(err, propValue);
                }
            }
        );
    }

    setProperty(propName, propValue) {
        this.properties[propName] = propValue;
    }

    incrementProperty(propName, incrementBy) {
        incrementBy = incrementBy || 1;
        let newValue = parseInt(this.getProperty(propName));
        if (newValue) {
            newValue += incrementBy;
        } else {
            newValue = incrementBy;
        }
        this.setProperty(propName, newValue);
        return newValue;
    }

    getProperty(propName) {
        return this.properties[propName];
    }

    getPropertyAsNumber(propName) {
        return parseInt(this.getProperty(propName), 10);
    }

    persistProperty(propName, propValue, cb) {
        //  update live props
        this.properties[propName] = propValue;

        return User.persistPropertyByUserId(this.userId, propName, propValue, cb);
    }

    removeProperty(propName, cb) {
        //  update live
        delete this.properties[propName];

        userDb.run(
            `DELETE FROM user_property
            WHERE user_id = ? AND prop_name = ?;`,
            [this.userId, propName],
            err => {
                if (cb) {
                    return cb(err);
                }
            }
        );
    }

    removeProperties(propNames, cb) {
        async.each(
            propNames,
            (name, next) => {
                return this.removeProperty(name, next);
            },
            err => {
                if (cb) {
                    return cb(err);
                }
            }
        );
    }

    persistProperties(properties, transOrDb, cb) {
        if (!_.isFunction(cb) && _.isFunction(transOrDb)) {
            cb = transOrDb;
            transOrDb = userDb;
        }

        const self = this;

        //  update live props
        _.merge(this.properties, properties);

        const stmt = transOrDb.prepare(
            `REPLACE INTO user_property (user_id, prop_name, prop_value)
            VALUES (?, ?, ?);`
        );

        async.each(
            Object.keys(properties),
            (propName, nextProp) => {
                stmt.run(self.userId, propName, properties[propName], err => {
                    return nextProp(err);
                });
            },
            err => {
                if (err) {
                    return cb(err);
                }

                stmt.finalize(() => {
                    return cb(null);
                });
            }
        );
    }

    setNewAuthCredentials(password, cb) {
        User.generatePasswordDerivedKeyAndSalt(password, (err, info) => {
            if (err) {
                return cb(err);
            }

            const newProperties = {
                [UserProps.PassPbkdf2Salt]: info.salt,
                [UserProps.PassPbkdf2Dk]: info.dk,
            };

            this.persistProperties(newProperties, err => {
                return cb(err);
            });
        });
    }

    getAge() {
        const birthdate = this.getProperty(UserProps.Birthdate);
        if (birthdate) {
            return moment().diff(birthdate, 'years');
        }
    }

    static getUser(userId, cb) {
        async.waterfall(
            [
                function fetchUserId(callback) {
                    User.getUserName(userId, (err, userName) => {
                        return callback(null, userName);
                    });
                },
                function initProps(userName, callback) {
                    User.loadProperties(userId, (err, properties) => {
                        return callback(err, userName, properties);
                    });
                },
                function initGroups(userName, properties, callback) {
                    userGroup.getGroupsForUser(userId, (err, groups) => {
                        return callback(null, userName, properties, groups);
                    });
                },
            ],
            (err, userName, properties, groups) => {
                const user = new User();
                user.userId = userId;
                user.username = userName;
                user.properties = properties;
                user.groups = groups;

                //  explicitly NOT an authenticated user!
                user.authenticated = false;
                user.authFactor = User.AuthFactors.None;

                return cb(err, user);
            }
        );
    }

    static getUserInfo(userId, propsList, cb) {
        if (!cb && _.isFunction(propsList)) {
            cb = propsList;
            propsList = [
                UserProps.RealName, UserProps.Sex, UserProps.EmailAddress,
                UserProps.Location, UserProps.Affiliations,
            ];
        }

        async.waterfall(
            [
                (callback) => {
                    return User.getUserName(userId, callback);
                },
                (userName, callback) => {
                    User.loadProperties(userId, { names : propsList }, (err, props) => {
                        return callback(err, Object.assign({}, props, { user_name : userName }));
                    });
                }
            ],
            (err, userProps) => {
                if (err) {
                    return cb(err);
                }

                const userInfo = {};
                Object.keys(userProps).forEach(key => {
                    userInfo[_.camelCase(key)] = userProps[key] || 'N/A';
                });

                return cb(null, userInfo);
            }
        );
    }

    static isRootUserId(userId) {
        return User.RootUserID === userId;
    }

    static getUserIdAndName(username, cb) {
        userDb.get(
            `SELECT id, user_name
            FROM user
            WHERE user_name LIKE ?;`,
            [username],
            (err, row) => {
                if (err) {
                    return cb(err);
                }

                if (row) {
                    return cb(null, row.id, row.user_name);
                }

                return cb(Errors.DoesNotExist('No matching username'));
            }
        );
    }

    static getUserIdAndNameByRealName(realName, cb) {
        userDb.get(
            `SELECT id, user_name
            FROM user
            WHERE id = (
                SELECT user_id
                FROM user_property
                WHERE prop_name='${UserProps.RealName}' AND prop_value LIKE ?
            );`,
            [realName],
            (err, row) => {
                if (err) {
                    return cb(err);
                }

                if (row) {
                    return cb(null, row.id, row.user_name);
                }

                return cb(Errors.DoesNotExist('No matching real name'));
            }
        );
    }

    static getUserIdAndNameByLookup(lookup, cb) {
        User.getUserIdAndName(lookup, (err, userId, userName) => {
            if (err) {
                User.getUserIdAndNameByRealName(lookup, (err, userId, userName) => {
                    return cb(err, userId, userName);
                });
            } else {
                return cb(null, userId, userName);
            }
        });
    }

    static getUserName(userId, cb) {
        userDb.get(
            `SELECT user_name
            FROM user
            WHERE id = ?;`,
            [userId],
            (err, row) => {
                if (err) {
                    return cb(err);
                }

                if (row) {
                    return cb(null, row.user_name);
                }

                return cb(Errors.DoesNotExist('No matching user ID'));
            }
        );
    }

    static loadProperties(userId, options, cb) {
        if (!cb && _.isFunction(options)) {
            cb = options;
            options = {};
        }

        let sql = `SELECT prop_name, prop_value
            FROM user_property
            WHERE user_id = ?`;

        if (options.names) {
            sql += ` AND prop_name IN("${options.names.join('","')}");`;
        } else {
            sql += ';';
        }

        let properties = {};
        userDb.each(
            sql,
            [userId],
            (err, row) => {
                if (err) {
                    return cb(err);
                }
                properties[row.prop_name] = row.prop_value;
            },
            err => {
                return cb(err, err ? null : properties);
            }
        );
    }

    //  :TODO: make this much more flexible - propValue should allow for case-insensitive compare, etc.
    static getUserIdsWithProperty(propName, propValue, cb) {
        let userIds = [];

        userDb.each(
            `SELECT user_id
            FROM user_property
            WHERE prop_name = ? AND prop_value = ?;`,
            [propName, propValue],
            (err, row) => {
                if (row) {
                    userIds.push(row.user_id);
                }
            },
            () => {
                return cb(null, userIds);
            }
        );
    }

    static getUserCount(cb) {
        userDb.get(
            `SELECT count() AS user_count
            FROM user;`,
            (err, row) => {
                if(err) {
                    return cb(err);
                }
                return cb(null, row.user_count);
            }
        );
    }

    static getUserList(options, cb) {
        const userList = [];

        options.properties = options.properties || [UserProps.RealName];

        const asList = [];
        const joinList = [];
        for (let i = 0; i < options.properties.length; ++i) {
            const dbProp = options.properties[i];
            const propName = options.propsCamelCase ? _.camelCase(dbProp) : dbProp;
            asList.push(`p${i}.prop_value AS ${propName}`);
            joinList.push(
                `LEFT OUTER JOIN user_property p${i} ON p${i}.user_id = u.id AND p${i}.prop_name = '${dbProp}'`
            );
        }

        userDb.each(
            `SELECT u.id as userId, u.user_name as userName, ${asList.join(', ')}
            FROM user u ${joinList.join(' ')}
            ORDER BY u.user_name;`,
            (err, row) => {
                if (err) {
                    return cb(err);
                }
                userList.push(row);
            },
            err => {
                return cb(err, userList);
            }
        );
    }

    static generatePasswordDerivedKeyAndSalt(password, cb) {
        async.waterfall(
            [
                function getSalt(callback) {
                    User.generatePasswordDerivedKeySalt((err, salt) => {
                        return callback(err, salt);
                    });
                },
                function getDk(salt, callback) {
                    User.generatePasswordDerivedKey(password, salt, (err, dk) => {
                        return callback(err, salt, dk);
                    });
                },
            ],
            (err, salt, dk) => {
                return cb(err, { salt: salt, dk: dk });
            }
        );
    }

    static generatePasswordDerivedKeySalt(cb) {
        crypto.randomBytes(User.PBKDF2.saltLen, (err, salt) => {
            if (err) {
                return cb(err);
            }
            return cb(null, salt.toString('hex'));
        });
    }

    static generatePasswordDerivedKey(password, salt, cb) {
        password = Buffer.from(password).toString('hex');

        crypto.pbkdf2(
            password,
            salt,
            User.PBKDF2.iterations,
            User.PBKDF2.keyLen,
            'sha1',
            (err, dk) => {
                if (err) {
                    return cb(err);
                }

                return cb(null, dk.toString('hex'));
            }
        );
    }
};<|MERGE_RESOLUTION|>--- conflicted
+++ resolved
@@ -12,7 +12,6 @@
 const StatLog = require('./stat_log.js');
 
 //  deps
-<<<<<<< HEAD
 const crypto            = require('crypto');
 const assert            = require('assert');
 const async             = require('async');
@@ -29,27 +28,6 @@
         this.groups         = [];   //  group membership(s)
         this.authFactor     = User.AuthFactors.None;
         this.statusFlags    = User.StatusFlags.None;
-=======
-const crypto = require('crypto');
-const assert = require('assert');
-const async = require('async');
-const _ = require('lodash');
-const moment = require('moment');
-const sanatizeFilename = require('sanitize-filename');
-const ssh2 = require('ssh2');
-
-exports.isRootUserId = function (id) {
-    return 1 === id;
-};
-
-module.exports = class User {
-    constructor() {
-        this.userId = 0;
-        this.username = '';
-        this.properties = {}; //  name:value
-        this.groups = []; //  group membership(s)
-        this.authFactor = User.AuthFactors.None;
->>>>>>> 7c01946d
     }
 
     //  static property accessors
