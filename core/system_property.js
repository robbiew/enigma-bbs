/* jslint node: true */
'use strict';

//
//  Common SYSTEM/global properties/stats used throughout the system.
//
//  This IS NOT a full list. Custom modules & the like can create
//  their own!
//
module.exports = {
<<<<<<< HEAD
    LoginCount          : 'login_count',
    LoginsToday         : 'logins_today',   //  non-persistent
    LastLogin           : 'last_login',     //  object { userId, sessionId, userName, userRealName, timestamp }; non-persistent
=======
    LoginCount: 'login_count',
    LoginsToday: 'logins_today', //  non-persistent
>>>>>>> 7c01946d

    FileBaseAreaStats: 'file_base_area_stats', //  object - see file_base_area.js::getAreaStats
    FileUlTotalCount: 'ul_total_count',
    FileUlTotalBytes: 'ul_total_bytes',
    FileDlTotalCount: 'dl_total_count',
    FileDlTotalBytes: 'dl_total_bytes',

<<<<<<< HEAD
    FileUlTodayCount    : 'ul_today_count', //  non-persistent
    FileUlTodayBytes    : 'ul_today_bytes', //  non-persistent
    FileDlTodayCount    : 'dl_today_count', //  non-persistent
    FileDlTodayBytes    : 'dl_today_bytes', //  non-persistent

    MessageTotalCount   : 'message_post_total_count',   //  total non-private messages on the system; non-persistent
    MessagesToday       : 'message_post_today',         //  non-private messages posted/imported today; non-persistent

    SysOpUsername       : 'sysop_username',         //  non-persistent
    SysOpRealName       : 'sysop_real_name',        //  non-persistent
    SysOpLocation       : 'sysop_location',         //  non-persistent
    SysOpAffiliations   : 'sysop_affiliation',      //  non-persistent
    SysOpSex            : 'sysop_sex',              //  non-persistent
    SysOpEmailAddress   : 'sysop_email_address',    //  non-persistent

    NextRandomRumor     : 'random_rumor',

    SystemMemoryStats   : 'system_memory_stats',    // object { totalBytes, freeBytes }; non-persistent
    SystemLoadStats     : 'system_load_stats',      // object { average, current }; non-persistent

    TotalUserCount      : 'user_total_count',       //  non-persistent
    NewUsersTodayCount  : 'user_new_today_count',   //  non-persistent
=======
    MessageTotalCount: 'message_post_total_count', //  total non-private messages on the system; non-persistent
    MessagesToday: 'message_post_today', //  non-private messages posted/imported today; non-persistent

    //  begin +op non-persistent...
    SysOpUsername: 'sysop_username',
    SysOpRealName: 'sysop_real_name',
    SysOpLocation: 'sysop_location',
    SysOpAffiliations: 'sysop_affiliation',
    SysOpSex: 'sysop_sex',
    SysOpEmailAddress: 'sysop_email_address',
    //  end +op non-persistent

    NextRandomRumor: 'random_rumor',
>>>>>>> 7c01946d
};<|MERGE_RESOLUTION|>--- conflicted
+++ resolved
@@ -8,14 +8,9 @@
 //  their own!
 //
 module.exports = {
-<<<<<<< HEAD
     LoginCount          : 'login_count',
     LoginsToday         : 'logins_today',   //  non-persistent
     LastLogin           : 'last_login',     //  object { userId, sessionId, userName, userRealName, timestamp }; non-persistent
-=======
-    LoginCount: 'login_count',
-    LoginsToday: 'logins_today', //  non-persistent
->>>>>>> 7c01946d
 
     FileBaseAreaStats: 'file_base_area_stats', //  object - see file_base_area.js::getAreaStats
     FileUlTotalCount: 'ul_total_count',
@@ -23,7 +18,6 @@
     FileDlTotalCount: 'dl_total_count',
     FileDlTotalBytes: 'dl_total_bytes',
 
-<<<<<<< HEAD
     FileUlTodayCount    : 'ul_today_count', //  non-persistent
     FileUlTodayBytes    : 'ul_today_bytes', //  non-persistent
     FileDlTodayCount    : 'dl_today_count', //  non-persistent
@@ -46,19 +40,4 @@
 
     TotalUserCount      : 'user_total_count',       //  non-persistent
     NewUsersTodayCount  : 'user_new_today_count',   //  non-persistent
-=======
-    MessageTotalCount: 'message_post_total_count', //  total non-private messages on the system; non-persistent
-    MessagesToday: 'message_post_today', //  non-private messages posted/imported today; non-persistent
-
-    //  begin +op non-persistent...
-    SysOpUsername: 'sysop_username',
-    SysOpRealName: 'sysop_real_name',
-    SysOpLocation: 'sysop_location',
-    SysOpAffiliations: 'sysop_affiliation',
-    SysOpSex: 'sysop_sex',
-    SysOpEmailAddress: 'sysop_email_address',
-    //  end +op non-persistent
-
-    NextRandomRumor: 'random_rumor',
->>>>>>> 7c01946d
 };