/* jslint node: true */
'use strict';

<<<<<<< HEAD

const stringFormat  = require('./string_format.js');

const events        = require('events');
const _             = require('lodash');
const pty           = require('node-pty');
const decode        = require('iconv-lite').decode;
const createServer  = require('net').createServer;

exports.Door        = Door;
=======
const stringFormat	= require('./string_format.js');
const { Errors }	= require('./enig_error.js');

const pty			= require('node-pty');
const decode 		= require('iconv-lite').decode;
const createServer	= require('net').createServer;

module.exports = class Door {
	constructor(client) {
		this.client		= client;
		this.restored	= false;
	}

	prepare(ioType, cb) {
		this.io = ioType;

		//	we currently only have to do any real setup for 'socket'
		if('socket' !== ioType) {
			return cb(null);
		}

		this.sockServer = createServer(conn => {
			this.sockServer.getConnections( (err, count) => {

				//	We expect only one connection from our DOOR/emulator/etc.
				if(!this && count <= 1) {
					this.client.term.output.pipe(conn);

					conn.on('data', this.doorDataHandler.bind(this));

					conn.once('end', () => {
						return this.restoreIo(conn);
					});

					conn.once('error', err => {
						this.client.log.info( { error : err.message }, 'Door socket server connection');
						return this.restoreIo(conn);
					});
				}
			});
		});

		this.sockServer.listen(0, () => {
			return cb(null);
		});
	}

	run(exeInfo, cb) {
		this.encoding = (exeInfo.encoding || 'cp437').toLowerCase();

		if('socket' === this.io && !this.sockServer) {
			return cb(Errors.UnexpectedState('Socket server is not running'));
		}

		const formatObj = {
			dropFile		: exeInfo.dropFile,
			dropFilePath	: exeInfo.dropFilePath,
			node			: exeInfo.node.toString(),
			srvPort			: this.sockServer ? this.sockServer.address().port.toString() : '-1',
			userId			: this.client.user.userId.toString(),
			srvSocketFd		: exeInfo.srvSocketFd ? exeInfo.srvSocketFd.toString() : '-1',
		};

		const args = exeInfo.args.map( arg => stringFormat(arg, formatObj) );

		const door = pty.spawn(exeInfo.cmd, args, {
			cols 		: this.client.term.termWidth,
			rows		: this.client.term.termHeight,
			//	:TODO: cwd
			env			: exeInfo.env,
			encoding	: null,	//	we want to handle all encoding ourself
		});

		if('stdio' === this.io) {
			this.client.log.debug('Using stdio for door I/O');

			this.client.term.output.pipe(door);

			door.on('data', this.doorDataHandler.bind(this));

			door.once('close', () => {
				return this.restoreIo(door);
			});
		} else if('socket' === this.io) {
			this.client.log.debug(
				{ srvPort : this.sockServer.address().port, srvSocketFd : this.sockServerSocket },
				'Using temporary socket server for door I/O'
			);
		}

		door.once('exit', exitCode => {
			this.client.log.info( { exitCode : exitCode }, 'Door exited');

			if(this.sockServer) {
				this.sockServer.close();
			}

			//	we may not get a close
			if('stdio' === this.io) {
				this.restoreIo(door);
			}

			door.removeAllListeners();

			return cb(null);
		});
	}

	doorDataHandler(data) {
		this.client.term.write(decode(data, this.encoding));
	}

	restoreIo(piped) {
		if(!this.restored && this.client.term.output) {
			this.client.term.output.unpipe(piped);
			this.client.term.output.resume();
			this.restored = true;
		}
	}
};
>>>>>>> f08d6efb

/*
function Door(client, exeInfo) {
    events.EventEmitter.call(this);

    const self              = this;
    this.client             = client;
    this.exeInfo            = exeInfo;
    this.exeInfo.encoding   = (this.exeInfo.encoding || 'cp437').toLowerCase();
    let restored            = false;

    //
    //  Members of exeInfo:
    //  cmd
    //  args[]
    //  env{}
    //  cwd
    //  io
    //  encoding
    //  dropFile
    //  node
    //  inhSocket
    //

    this.doorDataHandler = function(data) {
        self.client.term.write(decode(data, self.exeInfo.encoding));
    };

    this.restoreIo = function(piped) {
        if(!restored && self.client.term.output) {
            self.client.term.output.unpipe(piped);
            self.client.term.output.resume();
            restored = true;
        }
    };

    this.prepareSocketIoServer = function(cb) {
        if('socket' === self.exeInfo.io) {
            const sockServer =  createServer(conn => {

                sockServer.getConnections( (err, count) => {

                    //  We expect only one connection from our DOOR/emulator/etc.
                    if(!err && count <= 1) {
                        self.client.term.output.pipe(conn);

                        conn.on('data', self.doorDataHandler);

                        conn.once('end', () => {
                            return self.restoreIo(conn);
                        });

                        conn.once('error', err => {
                            self.client.log.info( { error : err.toString() }, 'Door socket server connection');
                            return self.restoreIo(conn);
                        });
                    }
                });
            });

            sockServer.listen(0, () => {
                return cb(null, sockServer);
            });
        } else {
            return cb(null);
        }
    };

    this.doorExited = function() {
        self.emit('finished');
    };
}

require('util').inherits(Door, events.EventEmitter);

Door.prototype.run = function() {
<<<<<<< HEAD
    const self = this;

    this.prepareSocketIoServer( (err, sockServer) => {
        if(err) {
            this.client.log.warn( { error : err.toString() }, 'Failed executing door');
            return self.doorExited();
        }

        //  Expand arg strings, e.g. {dropFile} -> DOOR32.SYS
        //  :TODO: Use .map() here
        let args = _.clone(self.exeInfo.args);  //  we need a copy so the original is not modified

        for(let i = 0; i < args.length; ++i) {
            args[i] = stringFormat(self.exeInfo.args[i], {
                dropFile        : self.exeInfo.dropFile,
                node            : self.exeInfo.node.toString(),
                srvPort         : sockServer ? sockServer.address().port.toString() : '-1',
                userId          : self.client.user.userId.toString(),
            });
        }

        const door = pty.spawn(self.exeInfo.cmd, args, {
            cols        : self.client.term.termWidth,
            rows        : self.client.term.termHeight,
            //  :TODO: cwd
            env         : self.exeInfo.env,
            encoding    : null, //  we want to handle all encoding ourself
        });

        if('stdio' === self.exeInfo.io) {
            self.client.log.debug('Using stdio for door I/O');

            self.client.term.output.pipe(door);

            door.on('data', self.doorDataHandler);

            door.once('close', () => {
                return self.restoreIo(door);
            });
        } else if('socket' === self.exeInfo.io) {
            self.client.log.debug( { port : sockServer.address().port }, 'Using temporary socket server for door I/O');
        }

        door.once('exit', exitCode => {
            self.client.log.info( { exitCode : exitCode }, 'Door exited');

            if(sockServer) {
                sockServer.close();
            }

            //  we may not get a close
            if('stdio' === self.exeInfo.io) {
                self.restoreIo(door);
            }

            door.removeAllListeners();

            return self.doorExited();
        });
    });
};
=======
	const self = this;

	this.prepareSocketIoServer( (err, sockServer) => {
		if(err) {
			this.client.log.warn( { error : err.toString() }, 'Failed executing door');
			return self.doorExited();
		}

		//	Expand arg strings, e.g. {dropFile} -> DOOR32.SYS
		//	:TODO: Use .map() here
		let args = _.clone(self.exeInfo.args);	//	we need a copy so the original is not modified

		for(let i = 0; i < args.length; ++i) {
			args[i] = stringFormat(self.exeInfo.args[i], {
				dropFile		: self.exeInfo.dropFile,
				node			: self.exeInfo.node.toString(),
				srvPort			: sockServer ? sockServer.address().port.toString() : '-1',
				userId			: self.client.user.userId.toString(),
			});
		}

		const door = pty.spawn(self.exeInfo.cmd, args, {
			cols 		: self.client.term.termWidth,
			rows		: self.client.term.termHeight,
			//	:TODO: cwd
			env			: self.exeInfo.env,
			encoding	: null,	//	we want to handle all encoding ourself
		});

		if('stdio' === self.exeInfo.io) {
			self.client.log.debug('Using stdio for door I/O');

			self.client.term.output.pipe(door);

			door.on('data', self.doorDataHandler);

			door.once('close', () => {
				return self.restoreIo(door);
			});
		} else if('socket' === self.exeInfo.io) {
			self.client.log.debug( { port : sockServer.address().port }, 'Using temporary socket server for door I/O');
		}

		door.once('exit', exitCode => {
			self.client.log.info( { exitCode : exitCode }, 'Door exited');

			if(sockServer) {
				sockServer.close();
			}

			//	we may not get a close
			if('stdio' === self.exeInfo.io) {
				self.restoreIo(door);
			}

			door.removeAllListeners();

			return self.doorExited();
		});
	});
};
*/
>>>>>>> f08d6efb
<|MERGE_RESOLUTION|>--- conflicted
+++ resolved
@@ -1,338 +1,122 @@
 /* jslint node: true */
 'use strict';
 
-<<<<<<< HEAD
+const stringFormat  = require('./string_format.js');
+const { Errors }    = require('./enig_error.js');
 
-const stringFormat  = require('./string_format.js');
-
-const events        = require('events');
-const _             = require('lodash');
 const pty           = require('node-pty');
 const decode        = require('iconv-lite').decode;
 const createServer  = require('net').createServer;
 
-exports.Door        = Door;
-=======
-const stringFormat	= require('./string_format.js');
-const { Errors }	= require('./enig_error.js');
+module.exports = class Door {
+    constructor(client) {
+        this.client     = client;
+        this.restored   = false;
+    }
 
-const pty			= require('node-pty');
-const decode 		= require('iconv-lite').decode;
-const createServer	= require('net').createServer;
+    prepare(ioType, cb) {
+        this.io = ioType;
 
-module.exports = class Door {
-	constructor(client) {
-		this.client		= client;
-		this.restored	= false;
-	}
-
-	prepare(ioType, cb) {
-		this.io = ioType;
-
-		//	we currently only have to do any real setup for 'socket'
-		if('socket' !== ioType) {
-			return cb(null);
-		}
-
-		this.sockServer = createServer(conn => {
-			this.sockServer.getConnections( (err, count) => {
-
-				//	We expect only one connection from our DOOR/emulator/etc.
-				if(!this && count <= 1) {
-					this.client.term.output.pipe(conn);
-
-					conn.on('data', this.doorDataHandler.bind(this));
-
-					conn.once('end', () => {
-						return this.restoreIo(conn);
-					});
-
-					conn.once('error', err => {
-						this.client.log.info( { error : err.message }, 'Door socket server connection');
-						return this.restoreIo(conn);
-					});
-				}
-			});
-		});
-
-		this.sockServer.listen(0, () => {
-			return cb(null);
-		});
-	}
-
-	run(exeInfo, cb) {
-		this.encoding = (exeInfo.encoding || 'cp437').toLowerCase();
-
-		if('socket' === this.io && !this.sockServer) {
-			return cb(Errors.UnexpectedState('Socket server is not running'));
-		}
-
-		const formatObj = {
-			dropFile		: exeInfo.dropFile,
-			dropFilePath	: exeInfo.dropFilePath,
-			node			: exeInfo.node.toString(),
-			srvPort			: this.sockServer ? this.sockServer.address().port.toString() : '-1',
-			userId			: this.client.user.userId.toString(),
-			srvSocketFd		: exeInfo.srvSocketFd ? exeInfo.srvSocketFd.toString() : '-1',
-		};
-
-		const args = exeInfo.args.map( arg => stringFormat(arg, formatObj) );
-
-		const door = pty.spawn(exeInfo.cmd, args, {
-			cols 		: this.client.term.termWidth,
-			rows		: this.client.term.termHeight,
-			//	:TODO: cwd
-			env			: exeInfo.env,
-			encoding	: null,	//	we want to handle all encoding ourself
-		});
-
-		if('stdio' === this.io) {
-			this.client.log.debug('Using stdio for door I/O');
-
-			this.client.term.output.pipe(door);
-
-			door.on('data', this.doorDataHandler.bind(this));
-
-			door.once('close', () => {
-				return this.restoreIo(door);
-			});
-		} else if('socket' === this.io) {
-			this.client.log.debug(
-				{ srvPort : this.sockServer.address().port, srvSocketFd : this.sockServerSocket },
-				'Using temporary socket server for door I/O'
-			);
-		}
-
-		door.once('exit', exitCode => {
-			this.client.log.info( { exitCode : exitCode }, 'Door exited');
-
-			if(this.sockServer) {
-				this.sockServer.close();
-			}
-
-			//	we may not get a close
-			if('stdio' === this.io) {
-				this.restoreIo(door);
-			}
-
-			door.removeAllListeners();
-
-			return cb(null);
-		});
-	}
-
-	doorDataHandler(data) {
-		this.client.term.write(decode(data, this.encoding));
-	}
-
-	restoreIo(piped) {
-		if(!this.restored && this.client.term.output) {
-			this.client.term.output.unpipe(piped);
-			this.client.term.output.resume();
-			this.restored = true;
-		}
-	}
-};
->>>>>>> f08d6efb
-
-/*
-function Door(client, exeInfo) {
-    events.EventEmitter.call(this);
-
-    const self              = this;
-    this.client             = client;
-    this.exeInfo            = exeInfo;
-    this.exeInfo.encoding   = (this.exeInfo.encoding || 'cp437').toLowerCase();
-    let restored            = false;
-
-    //
-    //  Members of exeInfo:
-    //  cmd
-    //  args[]
-    //  env{}
-    //  cwd
-    //  io
-    //  encoding
-    //  dropFile
-    //  node
-    //  inhSocket
-    //
-
-    this.doorDataHandler = function(data) {
-        self.client.term.write(decode(data, self.exeInfo.encoding));
-    };
-
-    this.restoreIo = function(piped) {
-        if(!restored && self.client.term.output) {
-            self.client.term.output.unpipe(piped);
-            self.client.term.output.resume();
-            restored = true;
-        }
-    };
-
-    this.prepareSocketIoServer = function(cb) {
-        if('socket' === self.exeInfo.io) {
-            const sockServer =  createServer(conn => {
-
-                sockServer.getConnections( (err, count) => {
-
-                    //  We expect only one connection from our DOOR/emulator/etc.
-                    if(!err && count <= 1) {
-                        self.client.term.output.pipe(conn);
-
-                        conn.on('data', self.doorDataHandler);
-
-                        conn.once('end', () => {
-                            return self.restoreIo(conn);
-                        });
-
-                        conn.once('error', err => {
-                            self.client.log.info( { error : err.toString() }, 'Door socket server connection');
-                            return self.restoreIo(conn);
-                        });
-                    }
-                });
-            });
-
-            sockServer.listen(0, () => {
-                return cb(null, sockServer);
-            });
-        } else {
+        //  we currently only have to do any real setup for 'socket'
+        if('socket' !== ioType) {
             return cb(null);
         }
-    };
 
-    this.doorExited = function() {
-        self.emit('finished');
-    };
-}
+        this.sockServer = createServer(conn => {
+            this.sockServer.getConnections( (err, count) => {
 
-require('util').inherits(Door, events.EventEmitter);
+                //  We expect only one connection from our DOOR/emulator/etc.
+                if(!err && count <= 1) {
+                    this.client.term.output.pipe(conn);
 
-Door.prototype.run = function() {
-<<<<<<< HEAD
-    const self = this;
+                    conn.on('data', this.doorDataHandler.bind(this));
 
-    this.prepareSocketIoServer( (err, sockServer) => {
-        if(err) {
-            this.client.log.warn( { error : err.toString() }, 'Failed executing door');
-            return self.doorExited();
+                    conn.once('end', () => {
+                        return this.restoreIo(conn);
+                    });
+
+                    conn.once('error', err => {
+                        this.client.log.info( { error : err.message }, 'Door socket server connection');
+                        return this.restoreIo(conn);
+                    });
+                }
+            });
+        });
+
+        this.sockServer.listen(0, () => {
+            return cb(null);
+        });
+    }
+
+    run(exeInfo, cb) {
+        this.encoding = (exeInfo.encoding || 'cp437').toLowerCase();
+
+        if('socket' === this.io && !this.sockServer) {
+            return cb(Errors.UnexpectedState('Socket server is not running'));
         }
 
-        //  Expand arg strings, e.g. {dropFile} -> DOOR32.SYS
-        //  :TODO: Use .map() here
-        let args = _.clone(self.exeInfo.args);  //  we need a copy so the original is not modified
+        const formatObj = {
+            dropFile        : exeInfo.dropFile,
+            dropFilePath    : exeInfo.dropFilePath,
+            node            : exeInfo.node.toString(),
+            srvPort         : this.sockServer ? this.sockServer.address().port.toString() : '-1',
+            userId          : this.client.user.userId.toString(),
+        };
 
-        for(let i = 0; i < args.length; ++i) {
-            args[i] = stringFormat(self.exeInfo.args[i], {
-                dropFile        : self.exeInfo.dropFile,
-                node            : self.exeInfo.node.toString(),
-                srvPort         : sockServer ? sockServer.address().port.toString() : '-1',
-                userId          : self.client.user.userId.toString(),
-            });
-        }
+        const args = exeInfo.args.map( arg => stringFormat(arg, formatObj) );
 
-        const door = pty.spawn(self.exeInfo.cmd, args, {
-            cols        : self.client.term.termWidth,
-            rows        : self.client.term.termHeight,
+        const door = pty.spawn(exeInfo.cmd, args, {
+            cols        : this.client.term.termWidth,
+            rows        : this.client.term.termHeight,
             //  :TODO: cwd
-            env         : self.exeInfo.env,
+            env         : exeInfo.env,
             encoding    : null, //  we want to handle all encoding ourself
         });
 
-        if('stdio' === self.exeInfo.io) {
-            self.client.log.debug('Using stdio for door I/O');
+        if('stdio' === this.io) {
+            this.client.log.debug('Using stdio for door I/O');
 
-            self.client.term.output.pipe(door);
+            this.client.term.output.pipe(door);
 
-            door.on('data', self.doorDataHandler);
+            door.on('data', this.doorDataHandler.bind(this));
 
             door.once('close', () => {
-                return self.restoreIo(door);
+                return this.restoreIo(door);
             });
-        } else if('socket' === self.exeInfo.io) {
-            self.client.log.debug( { port : sockServer.address().port }, 'Using temporary socket server for door I/O');
+        } else if('socket' === this.io) {
+            this.client.log.debug(
+                { srvPort : this.sockServer.address().port, srvSocket : this.sockServerSocket },
+                'Using temporary socket server for door I/O'
+            );
         }
 
         door.once('exit', exitCode => {
-            self.client.log.info( { exitCode : exitCode }, 'Door exited');
+            this.client.log.info( { exitCode : exitCode }, 'Door exited');
 
-            if(sockServer) {
-                sockServer.close();
+            if(this.sockServer) {
+                this.sockServer.close();
             }
 
             //  we may not get a close
-            if('stdio' === self.exeInfo.io) {
-                self.restoreIo(door);
+            if('stdio' === this.io) {
+                this.restoreIo(door);
             }
 
             door.removeAllListeners();
 
-            return self.doorExited();
+            return cb(null);
         });
-    });
-};
-=======
-	const self = this;
+    }
 
-	this.prepareSocketIoServer( (err, sockServer) => {
-		if(err) {
-			this.client.log.warn( { error : err.toString() }, 'Failed executing door');
-			return self.doorExited();
-		}
+    doorDataHandler(data) {
+        this.client.term.write(decode(data, this.encoding));
+    }
 
-		//	Expand arg strings, e.g. {dropFile} -> DOOR32.SYS
-		//	:TODO: Use .map() here
-		let args = _.clone(self.exeInfo.args);	//	we need a copy so the original is not modified
-
-		for(let i = 0; i < args.length; ++i) {
-			args[i] = stringFormat(self.exeInfo.args[i], {
-				dropFile		: self.exeInfo.dropFile,
-				node			: self.exeInfo.node.toString(),
-				srvPort			: sockServer ? sockServer.address().port.toString() : '-1',
-				userId			: self.client.user.userId.toString(),
-			});
-		}
-
-		const door = pty.spawn(self.exeInfo.cmd, args, {
-			cols 		: self.client.term.termWidth,
-			rows		: self.client.term.termHeight,
-			//	:TODO: cwd
-			env			: self.exeInfo.env,
-			encoding	: null,	//	we want to handle all encoding ourself
-		});
-
-		if('stdio' === self.exeInfo.io) {
-			self.client.log.debug('Using stdio for door I/O');
-
-			self.client.term.output.pipe(door);
-
-			door.on('data', self.doorDataHandler);
-
-			door.once('close', () => {
-				return self.restoreIo(door);
-			});
-		} else if('socket' === self.exeInfo.io) {
-			self.client.log.debug( { port : sockServer.address().port }, 'Using temporary socket server for door I/O');
-		}
-
-		door.once('exit', exitCode => {
-			self.client.log.info( { exitCode : exitCode }, 'Door exited');
-
-			if(sockServer) {
-				sockServer.close();
-			}
-
-			//	we may not get a close
-			if('stdio' === self.exeInfo.io) {
-				self.restoreIo(door);
-			}
-
-			door.removeAllListeners();
-
-			return self.doorExited();
-		});
-	});
-};
-*/
->>>>>>> f08d6efb
+    restoreIo(piped) {
+        if(!this.restored && this.client.term.output) {
+            this.client.term.output.unpipe(piped);
+            this.client.term.output.resume();
+            this.restored = true;
+        }
+    }
+};