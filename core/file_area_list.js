--- conflicted
+++ resolved
@@ -2,11 +2,7 @@
 'use strict';
 
 //  ENiGMA½
-<<<<<<< HEAD
-const MenuModule = require('./menu_module.js').MenuModule;
-=======
 const { MenuModule, MenuFlags } = require('./menu_module.js');
->>>>>>> c6a6c069
 const ansi = require('./ansi_term.js');
 const FileEntry = require('./file_entry.js');
 const stringFormat = require('./string_format.js');
