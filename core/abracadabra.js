/* jslint node: true */
'use strict';

const { MenuModule } = require('./menu_module.js');
const DropFile = require('./dropfile.js');
const Door = require('./door.js');
const theme = require('./theme.js');
const ansi = require('./ansi_term.js');
const { Errors } = require('./enig_error.js');
const { trackDoorRunBegin, trackDoorRunEnd } = require('./door_util.js');
const Log = require('./logger').log;

//  deps
const async = require('async');
const assert = require('assert');
const _ = require('lodash');
const paths = require('path');
const fs = require('graceful-fs');

const activeDoorNodeInstances = {};

exports.moduleInfo = {
    name: 'Abracadabra',
    desc: 'External BBS Door Module',
    author: 'NuSkooler',
};

/*
    Example configuration for LORD under DOSEMU:

    {
        config: {
            name: PimpWars
            dropFileType: DORINFO
            cmd: qemu-system-i386
            args: [
                "-localtime",
                "freedos.img",
                "-chardev",
                "socket,port={srvPort},nowait,host=localhost,id=s0",
                "-device",
                "isa-serial,chardev=s0"
            ]
            io: socket
        }
    }

    listen: socket | stdio

    {
        "config" : {
            "name"          : "LORD",
            "dropFileType"  : "DOOR",
            "cmd"           : "/usr/bin/dosemu",
            "args"          : [ "-quiet", "-f", "/etc/dosemu/dosemu.conf", "X:\\PW\\START.BAT {dropfile} {node}" ] ],
            "nodeMax"       : 32,
            "tooManyArt"    : "toomany-lord.ans"
        }
    }

    :TODO: See Mystic & others for other arg options that we may need to support
*/

exports.getModule = class AbracadabraModule extends MenuModule {
    constructor(options) {
        super(options);

        this.config = options.menuConfig.config;
        //  :TODO: MenuModule.validateConfig(cb) -- validate config section gracefully instead of asserts! -- { key : type, key2 : type2, ... }
        //  ..  and/or EnigAssert
        assert(_.isString(this.config.name, "Config 'name' is required"));
        assert(_.isString(this.config.cmd, "Config 'cmd' is required"));

        this.config.nodeMax = this.config.nodeMax || 0;
        this.config.args = this.config.args || [];
    }

    incrementActiveDoorNodeInstances() {
        if (activeDoorNodeInstances[this.config.name]) {
            activeDoorNodeInstances[this.config.name] += 1;
        } else {
            activeDoorNodeInstances[this.config.name] = 1;
        }
        this.activeDoorInstancesIncremented = true;
    }

    decrementActiveDoorNodeInstances() {
        if (true === this.activeDoorInstancesIncremented) {
            activeDoorNodeInstances[this.config.name] -= 1;
            this.activeDoorInstancesIncremented = false;
        }
    }

    initSequence() {
        const self = this;

        async.series(
            [
                function validateNodeCount(callback) {
                    if (
                        self.config.nodeMax > 0 &&
                        _.isNumber(activeDoorNodeInstances[self.config.name]) &&
                        activeDoorNodeInstances[self.config.name] + 1 >
                            self.config.nodeMax
                    ) {
                        self.client.log.info(
                            {
                                name: self.config.name,
                                activeCount: activeDoorNodeInstances[self.config.name],
                            },
<<<<<<< HEAD
                            `Too many active instances of door "${self.config.name}"`);

                        if(_.isString(self.config.tooManyArt)) {
                            theme.displayThemeArt( { client : self.client, name : self.config.tooManyArt }, function displayed() {
                                self.pausePrompt( () => {
                                    return callback(Errors.AccessDenied('Too many active instances'));
                                });
                            });
=======
                            'Too many active instances'
                        );

                        if (_.isString(self.config.tooManyArt)) {
                            theme.displayThemeArt(
                                { client: self.client, name: self.config.tooManyArt },
                                function displayed() {
                                    self.pausePrompt(() => {
                                        return callback(
                                            Errors.AccessDenied(
                                                'Too many active instances'
                                            )
                                        );
                                    });
                                }
                            );
>>>>>>> 7c01946d
                        } else {
                            self.client.term.write(
                                '\nToo many active instances. Try again later.\n'
                            );

                            //  :TODO: Use MenuModule.pausePrompt()
                            self.pausePrompt(() => {
                                return callback(
                                    Errors.AccessDenied('Too many active instances')
                                );
                            });
                        }
                    } else {
                        self.incrementActiveDoorNodeInstances();
                        return callback(null);
                    }
                },
                function prepareDoor(callback) {
                    self.doorInstance = new Door(self.client);
                    return self.doorInstance.prepare(self.config.io || 'stdio', callback);
                },
                function generateDropfile(callback) {
                    if (
                        !self.config.dropFileType ||
                        self.config.dropFileType.toLowerCase() === 'none'
                    ) {
                        return callback(null);
                    }

                    self.dropFile = new DropFile(self.client, {
                        fileType: self.config.dropFileType,
                    });

                    return self.dropFile.createFile(callback);
                },
            ],
            function complete(err) {
                if (err) {
                    self.client.log.warn(
                        { error: err.toString() },
                        'Could not start door'
                    );
                    self.lastError = err;
                    self.prevMenu();
                } else {
                    self.finishedLoading();
                }
            }
        );
    }

    runDoor() {
        this.client.term.write(ansi.resetScreen());

        const exeInfo = {
<<<<<<< HEAD
            name            : this.config.name,
            cmd             : this.config.cmd,
            cwd             : this.config.cwd || paths.dirname(this.config.cmd),
            args            : this.config.args,
            io              : this.config.io || 'stdio',
            encoding        : this.config.encoding || 'cp437',
            node            : this.client.node,
            env             : this.config.env,
=======
            cmd: this.config.cmd,
            cwd: this.config.cwd || paths.dirname(this.config.cmd),
            args: this.config.args,
            io: this.config.io || 'stdio',
            encoding: this.config.encoding || 'cp437',
            node: this.client.node,
            env: this.config.env,
>>>>>>> 7c01946d
        };

        if (this.dropFile) {
            exeInfo.dropFile = this.dropFile.fileName;
            exeInfo.dropFilePath = this.dropFile.fullPath;
        }

        const doorTracking = trackDoorRunBegin(this.client, this.config.name);

        this.doorInstance.run(exeInfo, () => {
            trackDoorRunEnd(doorTracking);
            this.decrementActiveDoorNodeInstances();

            //  Clean up dropfile, if any
            if (exeInfo.dropFilePath) {
                fs.unlink(exeInfo.dropFilePath, err => {
                    if (err) {
                        Log.warn(
                            { error: err, path: exeInfo.dropFilePath },
                            'Failed to remove drop file.'
                        );
                    }
                });
            }

            //  client may have disconnected while process was active -
            //  we're done here if so.
            if (!this.client.term.output) {
                return;
            }

            //
            //  Try to clean up various settings such as scroll regions that may
            //  have been set within the door
            //
            this.client.term.rawWrite(
                ansi.normal() +
                    ansi.goto(this.client.term.termHeight, this.client.term.termWidth) +
                    ansi.setScrollRegion() +
                    ansi.goto(this.client.term.termHeight, 0) +
                    '\r\n\r\n'
            );

            this.autoNextMenu();
        });
    }

    leave() {
        super.leave();
        this.decrementActiveDoorNodeInstances();
    }

    finishedLoading() {
        this.runDoor();
    }
};<|MERGE_RESOLUTION|>--- conflicted
+++ resolved
@@ -108,7 +108,6 @@
                                 name: self.config.name,
                                 activeCount: activeDoorNodeInstances[self.config.name],
                             },
-<<<<<<< HEAD
                             `Too many active instances of door "${self.config.name}"`);
 
                         if(_.isString(self.config.tooManyArt)) {
@@ -117,24 +116,6 @@
                                     return callback(Errors.AccessDenied('Too many active instances'));
                                 });
                             });
-=======
-                            'Too many active instances'
-                        );
-
-                        if (_.isString(self.config.tooManyArt)) {
-                            theme.displayThemeArt(
-                                { client: self.client, name: self.config.tooManyArt },
-                                function displayed() {
-                                    self.pausePrompt(() => {
-                                        return callback(
-                                            Errors.AccessDenied(
-                                                'Too many active instances'
-                                            )
-                                        );
-                                    });
-                                }
-                            );
->>>>>>> 7c01946d
                         } else {
                             self.client.term.write(
                                 '\nToo many active instances. Try again later.\n'
@@ -190,7 +171,6 @@
         this.client.term.write(ansi.resetScreen());
 
         const exeInfo = {
-<<<<<<< HEAD
             name            : this.config.name,
             cmd             : this.config.cmd,
             cwd             : this.config.cwd || paths.dirname(this.config.cmd),
@@ -199,15 +179,6 @@
             encoding        : this.config.encoding || 'cp437',
             node            : this.client.node,
             env             : this.config.env,
-=======
-            cmd: this.config.cmd,
-            cwd: this.config.cwd || paths.dirname(this.config.cmd),
-            args: this.config.args,
-            io: this.config.io || 'stdio',
-            encoding: this.config.encoding || 'cp437',
-            node: this.client.node,
-            env: this.config.env,
->>>>>>> 7c01946d
         };
 
         if (this.dropFile) {
