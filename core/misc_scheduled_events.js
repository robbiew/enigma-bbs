--- conflicted
+++ resolved
@@ -10,16 +10,12 @@
     //
     //  Various stats need reset daily
     //
-<<<<<<< HEAD
     //  :TODO: files/etc. here
     const resetProps = [
         SysProps.LoginsToday, SysProps.MessagesToday, SysProps.NewUsersTodayCount,
     ];
 
     resetProps.forEach(prop => {
-=======
-    [SysProps.LoginsToday, SysProps.MessagesToday].forEach(prop => {
->>>>>>> 7c01946d
         StatLog.setNonPersistentSystemStat(prop, 0);
     });
 
