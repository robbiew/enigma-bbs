--- conflicted
+++ resolved
@@ -116,11 +116,7 @@
 			//	additional options
 			Object.assign(options, Config.contentServers.web.https.options || {} );
 
-<<<<<<< HEAD
-			this.httpsServer = https.createServer(options, this.routeRequest);
-=======
 			this.httpsServer = https.createServer(options, (req, resp) => this.routeRequest(req, resp) );			
->>>>>>> ca45656c
 		}
 	}
 
