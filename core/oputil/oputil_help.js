/* jslint node: true */
/* eslint-disable no-console */
'use strict';

const getDefaultConfigPath = require('./oputil_common.js').getDefaultConfigPath;

exports.getHelpFor = getHelpFor;

const usageHelp = (exports.USAGE_HELP = {
    General: `usage: oputil.js [--version] [--help]
                  <command> [<arguments>]

Global arguments:
  -c, --config PATH         Specify config path (default is ${getDefaultConfigPath()})
  -n, --no-prompt           Assume defaults (don't prompt for input where possible)
  --verbose                 Verbose output, where applicable

Commands:
  user                      User management
  config                    Configuration management
  fb                        File base management
  mb                        Message base management
<<<<<<< HEAD
  ap                        ActivityPub management
=======
  ssh                       SSH key management
>>>>>>> c2973fc2
`,
    User: `usage: oputil.js user <action> [<arguments>]

Actions:
  info USERNAME                Display information about a user

  pw USERNAME PASSWORD         Set a user's password
  (passwd|password)

  rm USERNAME                  Permanently removes user from system
  (del|delete|remove)

  rename USERNAME NEWNAME      Rename a user
  (mv)

  2fa-otp USERNAME SPEC        Enable 2FA/OTP for the user
  (otp)

  The system supports various implementations of Two Factor Authentication (2FA)
  One Time Password (OTP) authentication.

  Valid specs:
    disable : Removes 2FA/OTP from the user
    google  : Google Authenticator
    hotp    : HMAC-Based One-Time Password Algorithm (RFC-4266)
    totp    : Time-Based One-Time Password Algorithm (RFC-6238)

  activate USERNAME            Set a user's status to "active"

  deactivate USERNAME          Set a user's status to "inactive"

  disable USERNAME             Set a user's status to "disabled"

  lock USERNAME                Set a user's status to "locked"

  group USERNAME [+|~]GROUP    Adds (+) or removes (~) user from a group

  list [FILTER]                List users with optional FILTER.

  Valid filters:
    all      : All users (default).
    disabled : Disabled users.
    inactive : Inactive users.
    active   : Active (regular) users.
    locked   : Locked users.

info arguments:
  --security                   Include security information in output

list arguments:
  --sort SORT_BY               Specify field to sort by

  Valid SORT_BY values:
    id        : User ID
    username  : Username
    realname  : Real name
    status    : Account status
    created   : Account creation date
    lastlogin : Last login timestamp
    logins    : Login count

2fa-otp arguments:
  --qr-type TYPE               Specify QR code type

  Valid QR types:
    ascii : Plain ASCII (default)
    data  : HTML data URL
    img   : HTML image tag
    svg   : SVG image

  --out PATH                   Path to write QR code to. defaults to stdout
`,

    Config: `usage: oputil.js config <action> [<arguments>]

Actions:
  new                      Generate a new / default configuration

  cat                      Write current configuration to stdout

cat arguments:
  --no-color               Disable color
  --no-comments            Strip any comments
`,
    FileBase: `usage: oputil.js fb <action> [<arguments>]

Actions:
  scan AREA_TAG[@STORAGE_TAG]  Scan specified area

  Tips:
    - May contain optional GLOB as last parameter.
      Example: ./oputil.js fb scan d0pew4r3z *.zip

    - AREA_TAG may contain simple wildcards.
      Example: ./oputil.js fb scan *warez*

  info CRITERIA                Display information about areas and/or files

  mv SRC [SRC...] DST          Move matching entry(s)
  (move)

  Source may be any of the following:
    - Filename including '*' wildcards
    - SHA-1
    - File ID
    - Area tag with optional @storageTag suffix
  Destination is area tag with optional @storageTag suffix

  rm SRC [SRC...]              Remove entry(s) from the system
  (del|delete|remove)

  Source may be any of the following:
    - Filename including '*' wildcards
    - SHA-1
    - File ID
    - Area tag with optional @storageTag suffix

  desc CRITERIA                Updates an file base entry's description

  Launches an external editor using $VISUAL, $EDITOR, or vim/notepad.

  import-areas FILEGATE.ZXX    Import file base areas using FileGate RAID type format

scan arguments:
  --tags TAG1,TAG2,...         Specify hashtag(s) to assign to discovered entries

  --desc-file [PATH]           Prefer file descriptions from supplied input file

  If a file description can be found in the supplied input file, prefer that description
  over other sources such related FILE_ID.DIZ. Path must point to a valid FILES.BBS or
  DESCRIPT.ION file.

  --update                     Attempt to update information for existing entries
  --full                       Perform a full scan (default is quick)

info arguments:
  --show-desc                  Display short description, if any

remove arguments:
  --phys-file                  Also remove underlying physical file

import-areas arguments:
  --type TYPE                  Sets import areas type

  Valid types are are "zxx" or "na".

  --create-dirs                Also create backing storage directories
`,
    FileOpsInfo: `
General Information:
  Generally an area tag can also include an optional storage tag. For example, the
  area of 'bbswarez' stored using 'bbswarez_main': bbswarez@bbswarez_main

  When performing an initial import of a large area or storage backing, --full
  is the best option. If re-scanning an area for updates a standard / quick scan is
  generally good enough.

  File ID's are those found in file.sqlite3.
`,
    MessageBase: `usage: oputil.js mb <action> [<arguments>]

Actions:
  list-confs                  List conferences and areas

  post PATH                   Posts a message file specified in PATH.
                              PATH must point to a UTF-8 encoded JSON file
                              containing 'to', 'from', 'subject', 'areaTag', and
                              'body'. If 'timestamp' is present, the system will
                              attempt to use it.

  areafix CMD1 CMD2 ... ADDR  Sends an AreaFix NetMail

  NetMail is sent to supplied address  with the supplied command(s). Multi-part commands
  such as "%COMPRESS ZIP" should be quoted.

  import-areas PATH           Import areas using FidoNet *.NA or AREAS.BBS file

  qwk-dump PATH               Dumps a QWK packet to stdout.
  qwk-export [AREA_TAGS] PATH Exports one or more configured message area to a QWK
                              packet in the directory specified by PATH. The QWK
                              BBS ID will be obtained by the final component of PATH.

list-confs arguments:
  --areas                     Include areas within each message conference.

import-areas arguments:
  --conf CONF_TAG             Conference tag in which to import areas
  --network NETWORK           Network name/key to associate FTN areas
  --uplinks UL1,UL2,...       One or more uplinks (comma separated)
  --type TYPE                 Area import type

  Valid types are "bbs" and "na".

qwk-export arguments:
  --user USER                 User in which to export for. Defaults to the SysOp.
  --after TIMESTAMP           Export only messages with a timestamp later than
                              TIMESTAMP.
  --no-qwke                   Disable QWKE extensions.
  --no-synchronet             Disable Synchronet style extensions.
`,
<<<<<<< HEAD
    ActivityPub: `usage: oputil.js ap <action> [<arguments>]
Actions:
  condition USERNAME          Condition user with system ActivityPub defaults

  Instead of an actual USERNAME, the '*' character may be substituted.

condition arguments:
  --force                     Force condition; overrides any existing settings
=======
    SSH: `usage: oputil.js ssh <action>

Actions:
  create                      Create new SSH Keys
>>>>>>> c2973fc2
`,
});

function getHelpFor(command) {
    return usageHelp[command];
}<|MERGE_RESOLUTION|>--- conflicted
+++ resolved
@@ -20,11 +20,8 @@
   config                    Configuration management
   fb                        File base management
   mb                        Message base management
-<<<<<<< HEAD
   ap                        ActivityPub management
-=======
   ssh                       SSH key management
->>>>>>> c2973fc2
 `,
     User: `usage: oputil.js user <action> [<arguments>]
 
@@ -225,7 +222,6 @@
   --no-qwke                   Disable QWKE extensions.
   --no-synchronet             Disable Synchronet style extensions.
 `,
-<<<<<<< HEAD
     ActivityPub: `usage: oputil.js ap <action> [<arguments>]
 Actions:
   condition USERNAME          Condition user with system ActivityPub defaults
@@ -233,13 +229,11 @@
   Instead of an actual USERNAME, the '*' character may be substituted.
 
 condition arguments:
-  --force                     Force condition; overrides any existing settings
-=======
+  --force                     Force condition; overrides any existing settings`,
     SSH: `usage: oputil.js ssh <action>
 
 Actions:
   create                      Create new SSH Keys
->>>>>>> c2973fc2
 `,
 });
 
