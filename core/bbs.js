--- conflicted
+++ resolved
@@ -6,7 +6,6 @@
 //SegfaultHandler.registerHandler('enigma-bbs-segfault.log');
 
 //  ENiGMA½
-<<<<<<< HEAD
 const conf          = require('./config.js');
 const logger        = require('./logger.js');
 const database      = require('./database.js');
@@ -15,15 +14,6 @@
 const SysProps      = require('./system_property.js');
 const SysLogKeys    = require('./system_log.js');
 const UserLogNames  = require('./user_log_name');
-=======
-const conf = require('./config.js');
-const logger = require('./logger.js');
-const database = require('./database.js');
-const resolvePath = require('./misc_util.js').resolvePath;
-const UserProps = require('./user_property.js');
-const SysProps = require('./system_property.js');
-const SysLogKeys = require('./system_log.js');
->>>>>>> 7c01946d
 
 //  deps
 const async = require('async');
