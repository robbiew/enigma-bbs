--- conflicted
+++ resolved
@@ -72,12 +72,7 @@
         "temptmp": "^1.1.0",
         "uuid": "8.3.2",
         "uuid-parse": "1.1.0",
-<<<<<<< HEAD
-        "ws": "7.5.9",
-        "yarn": "^1.22.19",
-=======
         "ws": "8.18.0",
->>>>>>> c2973fc2
         "yazl": "^2.5.1"
     },
     "devDependencies": {
