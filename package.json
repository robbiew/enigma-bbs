--- conflicted
+++ resolved
@@ -76,21 +76,12 @@
         "yazl": "^2.5.1"
     },
     "devDependencies": {
-<<<<<<< HEAD
         "@eslint/eslintrc": "^3.3.1",
         "@eslint/js": "^9.36.0",
         "eslint": "^9.36.0",
         "eslint-config-prettier": "^10.1.8",
         "eslint-plugin-json": "^4.0.1",
-        "globals": "^15.15.0",
-=======
-        "@eslint/eslintrc": "^3.2.0",
-        "@eslint/js": "^9.15.0",
-        "eslint": "^9.15.0",
-        "eslint-config-prettier": "^8.5.0",
-        "eslint-plugin-json": "^3.1.0",
         "globals": "^16.4.0",
->>>>>>> 5dbcdc3e
         "husky": "^8.0.0",
         "lint-staged": "^13.1.0",
         "prettier": "2.8.1"
