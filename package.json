{
<<<<<<< HEAD
  "name": "enigma-bbs",
  "version": "0.0.13-beta",
  "description": "ENiGMA½ Bulletin Board System",
  "author": "Bryan Ashby <bryan@l33t.codes>",
  "license": "BSD-2-Clause",
  "scripts": {
    "start": "node main.js"
  },
  "repository": {
    "type": "git",
    "url": "https://github.com/NuSkooler/enigma-bbs.git"
  },
  "homepage": "https://github.com/NuSkooler/enigma-bbs",
  "bugs": {
    "url": "https://github.com/NuSkooler/enigma-bbs/issues"
  },
  "keywords": [
    "bbs",
    "telnet",
    "ssh",
    "retro"
  ],
  "dependencies": {
    "@breejs/later": "4.1.0",
    "async": "^3.2.3",
    "binary-parser": "2.0.2",
    "buffers": "github:NuSkooler/node-buffers",
    "bunyan": "1.8.15",
    "deepdash": "^5.3.9",
    "exiftool": "^0.0.3",
    "fs-extra": "^10.0.1",
    "glob": "^7.2.0",
    "graceful-fs": "^4.2.10",
    "hashids": "^2.2.10",
    "hjson": "3.2.2",
    "iconv-lite": "0.6.3",
    "ini-config-parser": "^1.0.4",
    "inquirer": "^8.2.2",
    "lodash": "4.17.21",
    "lru-cache": "^7.8.0",
    "mime-types": "^2.1.35",
    "minimist": "^1.2.6",
    "moment": "^2.29.2",
    "nntp-server": "^1.0.3",
    "node-pty": "0.10.1",
    "nodemailer": "^6.7.3",
    "otplib": "11.0.1",
    "qrcode-generator": "^1.4.4",
    "rlogin": "^1.0.0",
    "sane": "5.0.1",
    "sanitize-filename": "^1.6.3",
    "sqlite3": "^4.2.0",
    "sqlite3-trans": "^1.2.2",
    "ssh2": "^1.9.0",
    "telnet-socket": "^0.2.3",
    "temptmp": "^1.1.0",
    "uuid": "8.3.2",
    "uuid-parse": "1.1.0",
    "ws": "7.4.3",
    "yazl": "^2.5.1",
    "systeminformation" : "^5.11.14"
  },
  "devDependencies": {
    "eslint": "^8.13.0"
  },
  "engines": {
    "node": ">=14"
  }
=======
    "name": "enigma-bbs",
    "version": "0.0.13-beta",
    "description": "ENiGMA½ Bulletin Board System",
    "author": "Bryan Ashby <bryan@l33t.codes>",
    "license": "BSD-2-Clause",
    "scripts": {
        "start": "node main.js"
    },
    "repository": {
        "type": "git",
        "url": "https://github.com/NuSkooler/enigma-bbs.git"
    },
    "homepage": "https://github.com/NuSkooler/enigma-bbs",
    "bugs": {
        "url": "https://github.com/NuSkooler/enigma-bbs/issues"
    },
    "keywords": [
        "bbs",
        "telnet",
        "ssh",
        "retro"
    ],
    "dependencies": {
        "@breejs/later": "4.1.0",
        "async": "^3.2.3",
        "binary-parser": "2.0.2",
        "buffers": "github:NuSkooler/node-buffers",
        "bunyan": "1.8.15",
        "deepdash": "^5.3.9",
        "exiftool": "^0.0.3",
        "fs-extra": "^10.0.1",
        "glob": "^7.2.0",
        "graceful-fs": "^4.2.10",
        "hashids": "^2.2.10",
        "hjson": "3.2.2",
        "iconv-lite": "0.6.3",
        "ini-config-parser": "^1.0.4",
        "inquirer": "^8.2.2",
        "lodash": "4.17.21",
        "lru-cache": "^7.8.0",
        "mime-types": "^2.1.35",
        "minimist": "^1.2.6",
        "moment": "^2.29.2",
        "nntp-server": "^1.0.3",
        "node-pty": "0.10.1",
        "nodemailer": "^6.7.3",
        "otplib": "11.0.1",
        "qrcode-generator": "^1.4.4",
        "rlogin": "^1.0.0",
        "sane": "5.0.1",
        "sanitize-filename": "^1.6.3",
        "sqlite3": "^4.2.0",
        "sqlite3-trans": "^1.2.2",
        "ssh2": "^1.9.0",
        "telnet-socket": "^0.2.3",
        "temptmp": "^1.1.0",
        "uuid": "8.3.2",
        "uuid-parse": "1.1.0",
        "ws": "7.4.3",
        "yazl": "^2.5.1"
    },
    "devDependencies": {
        "eslint": "^8.13.0",
        "eslint-config-prettier": "^8.5.0",
        "prettier": "2.6.2"
    },
    "engines": {
        "node": ">=14"
    }
>>>>>>> 7c01946d
}<|MERGE_RESOLUTION|>--- conflicted
+++ resolved
@@ -1,5 +1,4 @@
 {
-<<<<<<< HEAD
   "name": "enigma-bbs",
   "version": "0.0.13-beta",
   "description": "ENiGMA½ Bulletin Board System",
@@ -63,80 +62,11 @@
     "systeminformation" : "^5.11.14"
   },
   "devDependencies": {
-    "eslint": "^8.13.0"
+    "eslint": "^8.13.0",
+    "eslint-config-prettier": "^8.5.0",
+    "prettier": "2.6.2"
   },
   "engines": {
     "node": ">=14"
   }
-=======
-    "name": "enigma-bbs",
-    "version": "0.0.13-beta",
-    "description": "ENiGMA½ Bulletin Board System",
-    "author": "Bryan Ashby <bryan@l33t.codes>",
-    "license": "BSD-2-Clause",
-    "scripts": {
-        "start": "node main.js"
-    },
-    "repository": {
-        "type": "git",
-        "url": "https://github.com/NuSkooler/enigma-bbs.git"
-    },
-    "homepage": "https://github.com/NuSkooler/enigma-bbs",
-    "bugs": {
-        "url": "https://github.com/NuSkooler/enigma-bbs/issues"
-    },
-    "keywords": [
-        "bbs",
-        "telnet",
-        "ssh",
-        "retro"
-    ],
-    "dependencies": {
-        "@breejs/later": "4.1.0",
-        "async": "^3.2.3",
-        "binary-parser": "2.0.2",
-        "buffers": "github:NuSkooler/node-buffers",
-        "bunyan": "1.8.15",
-        "deepdash": "^5.3.9",
-        "exiftool": "^0.0.3",
-        "fs-extra": "^10.0.1",
-        "glob": "^7.2.0",
-        "graceful-fs": "^4.2.10",
-        "hashids": "^2.2.10",
-        "hjson": "3.2.2",
-        "iconv-lite": "0.6.3",
-        "ini-config-parser": "^1.0.4",
-        "inquirer": "^8.2.2",
-        "lodash": "4.17.21",
-        "lru-cache": "^7.8.0",
-        "mime-types": "^2.1.35",
-        "minimist": "^1.2.6",
-        "moment": "^2.29.2",
-        "nntp-server": "^1.0.3",
-        "node-pty": "0.10.1",
-        "nodemailer": "^6.7.3",
-        "otplib": "11.0.1",
-        "qrcode-generator": "^1.4.4",
-        "rlogin": "^1.0.0",
-        "sane": "5.0.1",
-        "sanitize-filename": "^1.6.3",
-        "sqlite3": "^4.2.0",
-        "sqlite3-trans": "^1.2.2",
-        "ssh2": "^1.9.0",
-        "telnet-socket": "^0.2.3",
-        "temptmp": "^1.1.0",
-        "uuid": "8.3.2",
-        "uuid-parse": "1.1.0",
-        "ws": "7.4.3",
-        "yazl": "^2.5.1"
-    },
-    "devDependencies": {
-        "eslint": "^8.13.0",
-        "eslint-config-prettier": "^8.5.0",
-        "prettier": "2.6.2"
-    },
-    "engines": {
-        "node": ">=14"
-    }
->>>>>>> 7c01946d
 }