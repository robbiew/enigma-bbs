{
  "name": "enigma-bbs",
  "version": "0.0.13-beta",
  "description": "ENiGMA½ Bulletin Board System",
  "author": "Bryan Ashby <bryan@l33t.codes>",
  "license": "BSD-2-Clause",
  "scripts": {
    "start": "node main.js"
  },
  "repository": {
    "type": "git",
    "url": "https://github.com/NuSkooler/enigma-bbs.git"
  },
  "homepage": "https://github.com/NuSkooler/enigma-bbs",
  "bugs": {
    "url": "https://github.com/NuSkooler/enigma-bbs/issues"
  },
  "keywords": [
    "bbs",
    "telnet",
    "ssh",
    "retro"
  ],
  "dependencies": {
    "@breejs/later": "4.1.0",
    "async": "^3.2.3",
    "binary-parser": "2.0.2",
    "buffers": "github:NuSkooler/node-buffers",
    "bunyan": "1.8.15",
    "deepdash": "^5.3.9",
    "exiftool": "^0.0.3",
    "fs-extra": "^10.0.1",
    "glob": "^7.2.0",
    "graceful-fs": "^4.2.10",
    "hashids": "^2.2.10",
    "hjson": "3.2.2",
    "iconv-lite": "0.6.3",
    "ini-config-parser": "^1.0.4",
    "inquirer": "^8.2.2",
    "lodash": "4.17.21",
    "lru-cache": "^7.8.0",
    "mime-types": "^2.1.35",
    "minimist": "^1.2.6",
    "moment": "^2.29.2",
    "nntp-server": "^1.0.3",
    "node-pty": "0.10.1",
    "nodemailer": "^6.7.3",
    "otplib": "11.0.1",
    "qrcode-generator": "^1.4.4",
    "rlogin": "^1.0.0",
    "sane": "5.0.1",
    "sanitize-filename": "^1.6.3",
    "sqlite3": "^4.2.0",
    "sqlite3-trans": "^1.2.2",
    "ssh2": "^1.9.0",
    "telnet-socket": "^0.2.3",
    "temptmp": "^1.1.0",
    "uuid": "8.3.2",
    "uuid-parse": "1.1.0",
    "ws": "7.4.3",
<<<<<<< HEAD
    "xxhash": "^0.3.0",
    "yazl": "^2.5.1",
    "systeminformation" : "^4.27.5"
=======
    "yazl": "^2.5.1"
>>>>>>> d3f0b9e8
  },
  "devDependencies": {
    "eslint": "^8.13.0"
  },
  "engines": {
    "node": ">=14"
  }
}<|MERGE_RESOLUTION|>--- conflicted
+++ resolved
@@ -58,13 +58,8 @@
     "uuid": "8.3.2",
     "uuid-parse": "1.1.0",
     "ws": "7.4.3",
-<<<<<<< HEAD
-    "xxhash": "^0.3.0",
     "yazl": "^2.5.1",
     "systeminformation" : "^4.27.5"
-=======
-    "yazl": "^2.5.1"
->>>>>>> d3f0b9e8
   },
   "devDependencies": {
     "eslint": "^8.13.0"
