# Whats New
This document attempts to track **major** changes and additions in ENiGMA½. For details, see GitHub.

## 0.0.14-beta
* The [Web Server](/docs/_docs/servers/contentservers/web-server.md) has made some possibly breaking changes:
    * `/static/` prefixes are no longer required. This was a ugly hack.
    * Some internal routes such as those used for password resets live within `/_internal/`.
    * Routes for the file base now default to `/_f/` prefixed instead of just `/f/`. If `/f/` is in your `config.hjson` you are encouraged to update it!
    * Finally, the system will search for `index.html` and `index.htm` in that order, if another suitable route cannot be established.
* CombatNet has shut down, so the module (`combatnet.js`) has been removed.
* The Menu Flag `popParent` has been removed and `noHistory` has been updated to work as expected. In general things should "Just Work", but check your `menu.hjson` entries if you see menu stack issues.
<<<<<<< HEAD
* Various New User Application (NUA) properties are now optional. If you would like to reduce the information users are required, remove optional fields from NUA artwork and collect less. These properties will be stored as "" (empty). Optional properties are as follows: Real name, Birth date, Sex, Location, Affiliations (Affils), Email, and Web address.
=======
* Art handling has been changed to respect the art width contained in SAUCE when present in the case where the terminal width is greater than the art width. This fixes art files that assume wrapping at 80 columns on wide (mostly new utf8) terminals.
>>>>>>> 1af4a043

## 0.0.13-beta
* **Note for contributors**: ENiGMA has switched to [Prettier](https://prettier.io) for formatting/style. Please see [CONTRIBUTING](CONTRIBUTING.md) and the Prettier website for more information.
* Removed terminal `cursor position reports` from most locations in the code. This should greatly increase the number of terminal programs that work with Enigma 1/2. For more information, see [Issue #222](https://github.com/NuSkooler/enigma-bbs/issues/222). This may also resolve other issues, such as [Issue #365](https://github.com/NuSkooler/enigma-bbs/issues/365), and [Issue #320](https://github.com/NuSkooler/enigma-bbs/issues/320). Anyone that previously had terminal incompatibilities please re-check and let us know!
* Bumped up the minimum [Node.js](https://nodejs.org/en/) version to v14. This will allow more expressive Javascript programming syntax with ECMAScript 2020 to improve the development experience.
* **New Waiting For Caller (WFC)** support via the `wfc.js` module.
* Added new configuration options for `term.checkUtf8Encoding`, `term.checkAnsiHomePosition`, `term.cp437TermList`, and `term.utf8TermList`. More information on these options is available in [UPGRADE](UPGRADE.md).
* Many new system statistics available via the StatLog such as current and average load, memory, etc.
* Many new MCI codes: `MB`, `MF`, `LA`, `CL`, `UU`, `FT`, `DD`, `FB`, `DB`, `LC`, `LT`, `LD`, and more. See [MCI](./docs/art/mci.md).
* SyncTERM style font support detection.
* Added a system method to support setting the client encoding from menus, `@systemMethod:setClientEncoding`.
* Many additional backward-compatible bug fixes since the first release of 0.0.12-beta. See the [project repository](https://github.com/NuSkooler/enigma-bbs) for more information.
* Deprecated Gopher's `messageConferences` configuration key in favor of a easier to deal with `exposedConfAreas` allowing wildcards and exclusions. See [Gopher](./docs/servers/contentservers/gopher.md).
* NNTP write (aka POST) access support for authenticated users over TLS.
* [Advanced MCI formatting](./docs/art/mci.md#mci-formatting)!
* Additional options in the `abracadabra` module for launching doors. See [Local Doors](./docs/modding/local-doors.md)

## 0.0.12-beta
* The `master` branch has become mainline. What this means to users is `git pull` will always give you the latest and greatest. Make sure to read [Updating](./docs/admin/updating.md) and keep an eye on `WHATSNEW.md` (this file) and [UPGRADE](UPGRADE.md)! See also [ticket #276](https://github.com/NuSkooler/enigma-bbs/issues/276).
* Development now occurs against [Node.js 14 LTS](https://github.com/nodejs/node/blob/master/doc/changelogs/CHANGELOG_V14.md).
* The default configuration has been moved to [config_default.js](/core/config_default.js).
* A full configuration revamp has taken place. Configuration files such as `config.hjson`, `menu.hjson`, and `theme.hjson` can now utilize includes via the `includes` directive, reference 'self' sections using `@reference:` and import environment variables with `@environment`.
* An explicit prompt file previously specified by `general.promptFile` in `config.hjson` is no longer necessary. Instead, this now simply part of the `prompts` section in `menu.hjson`. The default setup still creates a separate prompt HJSON file, but it is `includes`ed in `menu.hjson`. With the removal of prompts the `PromptsChanged` event will no longer be fired.
* New `PV` ACS check for arbitrary user properties. See [ACS](./docs/configuration/acs.md) for details.
* The `message` arg used by `msg_list` has been deprecated. Please starting using `messageIndex` for this purpose. Support for `message` will be removed in the future.
* A number of new MCI codes (see [MCI](./docs/art/mci.md))
* Added ability to export/download messages. This is enabled in the default menu. See `messageAreaViewPost` in [the default message base template](./misc/menu_templates/message_base.in.hjson) and look for the download options (`@method:addToDownloadQueue`, etc.) for details on adding to your system!
* The Gopher server has had a revamp! Standard `gophermap` files are now served along with any other content you configure for your Gopher Hole! A default [gophermap](https://en.wikipedia.org/wiki/Gopher_(protocol)#Source_code_of_a_menu) can be found [in the misc directory](./misc/gophermap) that behaves like the previous implementation. See [Gopher docs](./docs/servers/gopher.md) for more information.
* Default file browser up/down/pageUp/pageDown scrolls description (e.g. FILE_ID.DIZ). If you want to expose this on an existing system see the `fileBaseListEntries` in the default `file_base.in.hjson` template.
* File base search has had an improvement to search term handling.
* `./oputil user group -group` to now accepts `~group` removing the need for special handling of the "-" character. #331
* A fix has been made to clean up old `file.db` entries when a file is removed. Previously stale records could be left or even recycled into new entries. Please see [UPGRADE.md](UPGRADE.md) for details on applying this fix (look for `tables_update_2020-11-29.sql`).
* The [./docs/modding/onelinerz.md](onelinerz) module can have `dbSuffix` set in it's `config` block to specify a separate DB file. For example to use as a requests list.
* Default hash tags can now be set in file areas. Simply supply an array or list of values in a file area block via `hashTags`.
* Added ability to pass an `env` value (map) to `abracadabra` doors. See [Local Doors](./docs/modding/local-doors.md]).
* `dropFileType` is now optional when launching doors with `abracadabra`. It can also be explicitly set to `none`.
* FSE in *view* mode can now stylize quote indicators. Supply `quoteStyleLevel1` in the `config` block. This can be a single string or an array of two strings (one to style the quotee's initials, the next for the '>' character, and finally the quoted text). See the `messageAreaViewPost` menu `config` block in the default `luciano_blocktronics` `theme.hjson` file for an example. An additional level style (e.g. for nested quotes) may be added in the future.
* FSE in *view* mode can now stylize tear lines and origin lines via `tearLineStyle` and `originStyle` `config` values in the same manor as `quoteStyleLevel`.

## 0.0.11-beta
* Upgraded from `alpha` to `beta` -- The software is far along and mature enough at this point!
* Development is now against Node.js 12.x LTS. Other versions may work but are not currently supported!
* [QWK support](./docs/messageareas/qwk.md)
* `oputil fb scan *areaTagWildcard*` scans all areas in which wildcard is matched.
* The archiver configuration `escapeTelnet` has been renamed `escapeIACs`. Support for the old value will be removed in the future.

## 0.0.10-alpha
+ `oputil.js user rename USERNAME NEWNAME`
+ `my_messages.js` module (defaulted to "m" at the message menu) to list public messages addressed to the currently logged in user. Takes into account their username and `real_name` property.
+ SSH Public Key Authentication has been added. The system uses a OpenSSH style public key set on the `ssh_public_key` user property.
+ 2-Factor (2FA) authentication is now available using [RFC-4266 - HOTP: HMAC-Based One-Time Password Algorithm)](https://tools.ietf.org/html/rfc4226), [RFC-6238 - TOTP: Time-Based One-Time Password Algorithm](https://tools.ietf.org/html/rfc6238), or [Google Authenticator](http://google-authenticator.com/). QR codes for activation are available as well. One-time backup aka recovery codes can also be used. See [Security](./docs/configuration/security.md) for more info!
* New ACS codes for new 2FA/OTP: `AR` and `AF`. See [ACS](./docs/configuration/acs.md) for details.
+ `oputil.js user 2fa USERNAME TYPE` enables 2-factor authentication for a user.
* `oputil.js user info USERNAME --security` can now display additional security information such as 2FA/OTP.
* `oputil.js fb scan --quick` is now the default. Override with `--full`.
* ACS checks can now be applied to form actions. For example:
```hjson
{
    value: { command: "SEC" }
    action: [
        {
            //  secure connections can go here
            acs: SC
            action: @menu:securityMenu
        }
        {
            //  non-secure connections
            action: @menu:secureConnectionRequired
        }
    ]
}
```
* `idleLogoutSeconds` and `preAuthIdleLogoutSeconds` can now be set to `0` to fully disable the idle monitor.
* Switched default archive handler for zip files from 7zip to InfoZip (`zip` and `unzip`) commands. See [UPGRADE](UPGRADE.md).
* Menu submit `action`'s can now in addition to being a simple string such as `@menu:someMenu`, or an array of objects with ACS checks, be a simple array of strings. In this case, a random match will be made. For example:
```hjson
submit: [
    {
        value: { command: "FOO" }
        action: [
            // one of the following actions will be matched:
            "@menu:menuStyle1"
            "@menu:menuStyle2"
        ]
    }
]
```
* Added `read` (list/view) and `write` (post) ACS support to message conferences and areas.
* Many new built in modules adding support for things like auto signatures, listing "my" messages, top stats, etc. Take a look in the docs for setting them up!
* Built in MRC support!
* Added an customizable achievement system!


## 0.0.9-alpha
* Development is now against Node.js 10.x LTS. While other Node.js series may continue to work, you're own your own and YMMV!
* Fixed `justify` properties: `left` and `right` values were formerly swapped (oops!)
* Menu items can now be arrays of *objects* not just arrays of strings.
  * The properties `itemFormat` and `focusItemFormat` allow you to supply the string format for items. For example if a menu object is `{ "userName" : "Bob", "age" : 35 }`, a `itemFormat` might be `|04{userName} |08- |14{age}`.
  * If no `itemFormat` is supplied, the default formatter is `{text}`.
  * Setting the `data` member of an object will cause form submissions to use this value instead of the selected items index.
  * See the default `luciano_blocktronics` `matrix` menu for example usage.
* You can now set the `sort` property on a menu to sort items. If `true` items are sorted by `text`. If the value is a string, it represents the key in menu objects to sort by.
* Hot-reload of configuration files such as menu.hjson, config.hjson, your themes.hjson, etc.: When a file is saved, it will be hot-reloaded into the running system
  * Note that any custom modules should make use of the new Config.get() method.
* The old concept of `autoScale` has been removed. See https://github.com/NuSkooler/enigma-bbs/issues/166
* Ability to delete from personal mailbox (finally!)
* Add ability to skip file and/or message areas during newscan. Set config.omitFileAreaTags and config.omitMessageAreaTags in new_scan configuration of your menu.hjson
* `{userName}` (sanitized) and `{userNameRaw}` as well as `{cwd}` have been added to param options when launching a door.
* Any module may now register for a system startup initialization via the `initializeModules(initInfo, cb)` export.
* User event log is now functional. Various events a user performs will be persisted to the `system.sqlite3` `user_event_log` table for up to 90 days. An example usage can be found in the updated `last_callers` module where events are turned into Ami/X style actions. Please see `UPGRADE.md`!
* New MCI codes including general purpose movement codes. See [MCI codes](docs/art/mci.md)
* `install.sh` will now attempt to use NPM's `--build-from-source` option when ARM is detected.
* `oputil.js config new` will now generate a much more complete configuration file with comments, examples, etc. `oputil.js config cat` dumps your current config to stdout.
* Handling of failed login attempts is now fully in. Disconnect clients, lock out accounts, ability to auto or unlock at (email-driven) password reset, etc. See `users.failedLogin` in `config.hjson`.
* NNTP support! See [NNTP docs](./docs/servers/nntp.md) for more information.
* `oputil.js user rm` and `oputil.js user info` are in! See [oputil CLI](./docs/admin/oputil.md).
* Performing a file scan/import using `oputil.js fb scan` now recognizes various `FILES.BBS` formats.
* Usernames found in the `config.users.badUserNames` are now not only disallowed from applying, but disconnected at any login attempt.
* Total minutes online is now tracked for users. Of course, it only starts after you get the update :)
* Form entries in `menu.hjson` can now be omitted from submission handlers using `omit: true`

## 0.0.8-alpha
* [Mystic BBS style](http://wiki.mysticbbs.com/doku.php?id=displaycodes) extended pipe color codes. These allow for example, to set "iCE" background colors.
* File descriptions (FILE_ID.DIZ, etc.) now support Renegade |## pipe, PCBoard, and other less common color codes found commonly in BBS era scene releases.
* New menu stack flags: `noHistory` now works as expected, and a new addition of `popParent`. See the default `menu.hjson` for usage.
* File structure changes making ENiGMA½ much easier to maintain and run in Docker. Thanks to RiPuk ([Dave Stephens](https://github.com/davestephens))! See [UPGRADE.md](UPGRADE.md) for details.
* Switch to pure JS [xxhash](https://github.com/mscdex/node-xxhash) instead of farmhash. Too many issues on ARM and other less popular CPUs with farmhash ([Dave Stephens](https://github.com/davestephens))
* Native [CombatNet](http://combatnet.us/) support! ([Dave Stephens](https://github.com/davestephens))
* Fix various issues with legacy DOS Telnet terminals. Note that some may still have issues with extensive CPR usage by ENiGMA½ that will be addressed in a future release.
* Added web (http://, https://) based download manager including batch downloads. Clickable links if using [VTXClient](https://github.com/codewar65/VTX_ClientServer)!
* General VTX hyperlink support for web links
* DEL vs Backspace key differences in FSE
* Correctly parse oddball `INTL`, `TOPT`, `FMPT`, `Via`, etc. FTN kludge lines
* NetMail support! You can now send and receive NetMail. To send a NetMail address a external user using `Name <address>` format from your personal email menu. For example, `Foo Bar <123:123/123>`. The system also detects other formats such asa `Name @ address` (`Foo Bar@123:123/123`)
* `oputil.js`: Added `mb areafix` command to quickly send AreaFix messages from the command line. You can manually send them from personal mail as well.
* `oputil.js fb rm|remove|del|delete` functionality to remove file base entries.
* `oputil.js fb desc` for setting/updating a file entry description.
* Users can now (re)set File and Message base pointers
* Add `--update` option to `oputil.js fb scan`
* Fix @watch path support for event scheduler including FTN, e.g. when looking for a `toss!.now` file produced by Binkd.

...LOTS more!

## Pre 0.0.8-alpha
See GitHub<|MERGE_RESOLUTION|>--- conflicted
+++ resolved
@@ -9,11 +9,8 @@
     * Finally, the system will search for `index.html` and `index.htm` in that order, if another suitable route cannot be established.
 * CombatNet has shut down, so the module (`combatnet.js`) has been removed.
 * The Menu Flag `popParent` has been removed and `noHistory` has been updated to work as expected. In general things should "Just Work", but check your `menu.hjson` entries if you see menu stack issues.
-<<<<<<< HEAD
 * Various New User Application (NUA) properties are now optional. If you would like to reduce the information users are required, remove optional fields from NUA artwork and collect less. These properties will be stored as "" (empty). Optional properties are as follows: Real name, Birth date, Sex, Location, Affiliations (Affils), Email, and Web address.
-=======
 * Art handling has been changed to respect the art width contained in SAUCE when present in the case where the terminal width is greater than the art width. This fixes art files that assume wrapping at 80 columns on wide (mostly new utf8) terminals.
->>>>>>> 1af4a043
 
 ## 0.0.13-beta
 * **Note for contributors**: ENiGMA has switched to [Prettier](https://prettier.io) for formatting/style. Please see [CONTRIBUTING](CONTRIBUTING.md) and the Prettier website for more information.
