--- conflicted
+++ resolved
@@ -7,13 +7,10 @@
 * Bumped up the minimum [Node.js](https://nodejs.org/en/) version to v14. This will allow more expressive Javascript programming syntax with ECMAScript 2020 to improve the development experience.
 * **New Waiting For Caller (WFC)** support via the `wfc.js` module.
 * Added new configuration options for `term.checkUtf8Encoding`, `term.checkAnsiHomePostion`, `term.cp437TermList`, and `term.utf8TermList`. More information on these options is available in [UPGRADE](UPGRADE.md).
-<<<<<<< HEAD
 * Many new system statistics available via the StatLog such as current and average load, memory, etc.
 * Many new MCI codes: `MB`, `MF`, `LA`, `CL`, `UU`, `FT`, `DD`, `FB`, `DB`, `LC`, `LT`, `LD`, and more. See [MCI](./docs/art/mci.md).
 * SyncTERM style font support detection.
-=======
 * Added a system method to support setting the client encoding from menus, `@systemMethod:setClientEncoding`.
->>>>>>> 50fc29be
 * Many additional backward-compatible bug fixes since the first release of 0.0.12-beta. See the [project repository](https://github.com/NuSkooler/enigma-bbs) for more information.
 
 ## 0.0.12-beta
