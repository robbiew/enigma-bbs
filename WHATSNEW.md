--- conflicted
+++ resolved
@@ -8,11 +8,8 @@
 * An explicit prompt file previously specified by `general.promptFile` in `config.hjson` is no longer necessary. Instead, this now simply part of the `prompts` section in `menu.hjson`. The default setup still creates a separate prompt HJSON file, but it is `includes`ed in `menu.hjson`. With the removal of prompts the `PromptsChanged` event will no longer be fired.
 * New `PV` ACS check for arbitrary user properties. See [ACS](./docs/configuration/acs.md) for details.
 * The `message` arg used by `msg_list` has been deprecated. Please starting using `messageIndex` for this purpose. Support for `message` will be removed in the future.
-<<<<<<< HEAD
 * A number of new MCI codes (see [MCI](./docs/art/mci.md))
-=======
 * Added ability to export/download messages. This is enabled in the default menu. See `messageAreaViewPost` in [the default message base template](./misc/menu_templates/message_base.in.hjson) and look for the download options (`@method:addToDownloadQueue`, etc.) for details on adding to your system!
->>>>>>> 228cd799
 
 ## 0.0.11-beta
 * Upgraded from `alpha` to `beta` -- The software is far along and mature enough at this point!
